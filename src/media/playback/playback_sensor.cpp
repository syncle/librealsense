--- conflicted
+++ resolved
@@ -30,39 +30,16 @@
         return { m_value, m_value, 0, m_value};
     }
 };
-<<<<<<< HEAD
 playback_sensor::playback_sensor(const device_interface& parent_device, const device_serializer::sensor_snapshot& sensor_description):
-=======
-
-playback_sensor::playback_sensor(const device_interface& parent_device, const sensor_snapshot& sensor_description, uint32_t sensor_id):
-    m_sensor_description(sensor_description),
-    m_sensor_id(sensor_id),
-    m_is_started(false),
->>>>>>> 4a6a24a2
     m_user_notification_callback(nullptr, [](rs2_notifications_callback* n) {}),
     m_is_started(false),
     m_sensor_description(sensor_description),
     m_sensor_id(sensor_description.get_sensor_index()),
     m_parent_device(parent_device)
 {
-<<<<<<< HEAD
-    for (auto profile: m_sensor_description.get_stream_profiles())
-    {    
-        profile->set_unique_id(m_parent_device.get_context()->generate_stream_id());
-        m_available_profiles.push_back(profile);
-        m_streams[std::make_pair(profile->get_stream_type(), static_cast<uint32_t>(profile->get_stream_index()))] = profile;
-    }
-    m_supported_options = m_sensor_description.get_options();
-    auto depth_scale_it = m_supported_options.find(RS2_OPTION_DEPTH_UNITS);
-    if(depth_scale_it != m_supported_options.end())
-    {
-        register_option(depth_scale_it->first, std::make_shared<read_only_depth_scale_option>(depth_scale_it->second));
-    }
-=======
     register_sensor_streams(m_sensor_description.get_stream_profiles());
     register_sensor_infos(m_sensor_description);
     register_sensor_optiosn(m_sensor_description.get_options());
->>>>>>> 4a6a24a2
 }
 playback_sensor::~playback_sensor()
 {
@@ -227,9 +204,8 @@
     for (auto profile : profiles)
     {
         profile->set_unique_id(m_parent_device.get_context()->generate_stream_id());
-        //TODO:        m_parent_device.get_context()->register_extrinsics()
         m_available_profiles.push_back(profile);
-        m_streams[device_serializer::stream_identifier{ 0,0, profile->get_stream_type(), static_cast<uint32_t>(profile->get_stream_index()) }] = profile;
+        m_streams[std::make_pair(profile->get_stream_type(), static_cast<uint32_t>(profile->get_stream_index()))] = profile;
     }
 }
 
