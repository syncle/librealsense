// License: Apache 2.0. See LICENSE file in root directory.
// Copyright(c) 2015 Intel Corporation. All Rights Reserved.

#include "types.h"
#include "image.h"
#include "device.h"

#include <cstring>
#include <algorithm>
#include <array>

namespace rsimpl
{
    const char * get_string(rs_stream value)
    {
        #define CASE(X) case RS_STREAM_##X: return #X;
        switch(value)
        {
        CASE(DEPTH)
        CASE(COLOR)
        CASE(INFRARED)
        CASE(INFRARED2)
        CASE(POINTS)
        CASE(RECTIFIED_COLOR)
        CASE(COLOR_ALIGNED_TO_DEPTH)
        CASE(DEPTH_ALIGNED_TO_COLOR)
        CASE(DEPTH_ALIGNED_TO_RECTIFIED_COLOR)
        CASE(INFRARED2_ALIGNED_TO_DEPTH)
        CASE(DEPTH_ALIGNED_TO_INFRARED2)
        CASE(FISHEYE)
        default: assert(!is_valid(value)); return nullptr;
        }
        #undef CASE
    }

    const char * get_string(rs_format value)
    {
        #define CASE(X) case RS_FORMAT_##X: return #X;
        switch(value)
        {
        CASE(ANY)
        CASE(Z16)
        CASE(DISPARITY16)
        CASE(XYZ32F)
        CASE(YUYV)
        CASE(RGB8)
        CASE(BGR8)
        CASE(RGBA8)
        CASE(BGRA8)
        CASE(Y8)
        CASE(Y16)
        CASE(RAW10)
        CASE(RAW16)
        default: assert(!is_valid(value)); return nullptr;
        }
        #undef CASE
    }

    const char * get_string(rs_preset value)
    {
        #define CASE(X) case RS_PRESET_##X: return #X;
        switch(value)
        {
        CASE(BEST_QUALITY)
        CASE(LARGEST_IMAGE)
        CASE(HIGHEST_FRAMERATE)
        default: assert(!is_valid(value)); return nullptr;
        }
        #undef CASE
    }

    const char * get_string(rs_distortion value)
    {
        #define CASE(X) case RS_DISTORTION_##X: return #X;
        switch(value)
        {
        CASE(NONE)
        CASE(MODIFIED_BROWN_CONRADY)
        CASE(INVERSE_BROWN_CONRADY)
        default: assert(!is_valid(value)); return nullptr;
        }
        #undef CASE
    }

    const char * get_string(rs_option value)
    {
        #define CASE(X) case RS_OPTION_##X: return #X;
        switch(value)
        {
        CASE(COLOR_BACKLIGHT_COMPENSATION)
        CASE(COLOR_BRIGHTNESS)
        CASE(COLOR_CONTRAST)
        CASE(COLOR_EXPOSURE)
        CASE(COLOR_GAIN)
        CASE(COLOR_GAMMA)
        CASE(COLOR_HUE)
        CASE(COLOR_SATURATION)
        CASE(COLOR_SHARPNESS)
        CASE(COLOR_WHITE_BALANCE)
        CASE(COLOR_ENABLE_AUTO_EXPOSURE)
        CASE(COLOR_ENABLE_AUTO_WHITE_BALANCE)
        CASE(F200_LASER_POWER)
        CASE(F200_ACCURACY)
        CASE(F200_MOTION_RANGE)
        CASE(F200_FILTER_OPTION)
        CASE(F200_CONFIDENCE_THRESHOLD)
        CASE(F200_DYNAMIC_FPS)
        CASE(SR300_AUTO_RANGE_ENABLE_MOTION_VERSUS_RANGE) 
        CASE(SR300_AUTO_RANGE_ENABLE_LASER)               
        CASE(SR300_AUTO_RANGE_MIN_MOTION_VERSUS_RANGE)    
        CASE(SR300_AUTO_RANGE_MAX_MOTION_VERSUS_RANGE)    
        CASE(SR300_AUTO_RANGE_START_MOTION_VERSUS_RANGE)  
        CASE(SR300_AUTO_RANGE_MIN_LASER)                  
        CASE(SR300_AUTO_RANGE_MAX_LASER)                  
        CASE(SR300_AUTO_RANGE_START_LASER)                
        CASE(SR300_AUTO_RANGE_UPPER_THRESHOLD) 
        CASE(SR300_AUTO_RANGE_LOWER_THRESHOLD) 
        CASE(R200_LR_AUTO_EXPOSURE_ENABLED)
        CASE(R200_LR_GAIN)
        CASE(R200_LR_EXPOSURE)
        CASE(R200_EMITTER_ENABLED)
        CASE(R200_DEPTH_UNITS)
        CASE(R200_DEPTH_CLAMP_MIN)
        CASE(R200_DEPTH_CLAMP_MAX)
        CASE(R200_DISPARITY_MULTIPLIER)
        CASE(R200_DISPARITY_SHIFT)
        CASE(R200_AUTO_EXPOSURE_MEAN_INTENSITY_SET_POINT)
        CASE(R200_AUTO_EXPOSURE_BRIGHT_RATIO_SET_POINT)  
        CASE(R200_AUTO_EXPOSURE_KP_GAIN)                 
        CASE(R200_AUTO_EXPOSURE_KP_EXPOSURE)             
        CASE(R200_AUTO_EXPOSURE_KP_DARK_THRESHOLD)       
        CASE(R200_AUTO_EXPOSURE_TOP_EDGE)       
        CASE(R200_AUTO_EXPOSURE_BOTTOM_EDGE)    
        CASE(R200_AUTO_EXPOSURE_LEFT_EDGE)      
        CASE(R200_AUTO_EXPOSURE_RIGHT_EDGE)     
        CASE(R200_DEPTH_CONTROL_ESTIMATE_MEDIAN_DECREMENT)   
        CASE(R200_DEPTH_CONTROL_ESTIMATE_MEDIAN_INCREMENT)   
        CASE(R200_DEPTH_CONTROL_MEDIAN_THRESHOLD)            
        CASE(R200_DEPTH_CONTROL_SCORE_MINIMUM_THRESHOLD)     
        CASE(R200_DEPTH_CONTROL_SCORE_MAXIMUM_THRESHOLD)     
        CASE(R200_DEPTH_CONTROL_TEXTURE_COUNT_THRESHOLD)     
        CASE(R200_DEPTH_CONTROL_TEXTURE_DIFFERENCE_THRESHOLD)
        CASE(R200_DEPTH_CONTROL_SECOND_PEAK_THRESHOLD)       
        CASE(R200_DEPTH_CONTROL_NEIGHBOR_THRESHOLD)          
        CASE(R200_DEPTH_CONTROL_LR_THRESHOLD)
        CASE(SR300_WAKEUP_DEV_PHASE1_PERIOD)
        CASE(SR300_WAKEUP_DEV_PHASE1_FPS)
        CASE(SR300_WAKEUP_DEV_PHASE2_PERIOD)
        CASE(SR300_WAKEUP_DEV_PHASE2_FPS)
        CASE(SR300_WAKEUP_DEV_RESET)
        CASE(SR300_WAKE_ON_USB_REASON)
        CASE(SR300_WAKE_ON_USB_CONFIDENCE)
<<<<<<< HEAD
        CASE(F200_GVD)

=======
        CASE(FISHEYE_COLOR_EXPOSURE)
        CASE(FISHEYE_COLOR_GAIN)
        CASE(FISHEYE_STROBE)
        CASE(FISHEYE_EXT_TRIG)
>>>>>>> c2dda1df
        default: assert(!is_valid(value)); return nullptr;
        }
        #undef CASE
    }

    const char * get_string(rs_transport value)
    {
        #define CASE(X) case RS_TRANSPORT_##X: return #X;
        switch (value)
        {
        CASE(USB_BULK)
        CASE(USB_INTERRUPT)
        CASE(COUNT)
        CASE(MAX_ENUM)
        default: assert(!is_valid(value)); return nullptr;
        }
        #undef CASE
    }

    const char * get_string(rs_channel value)
    {
        #define CASE(X) case RS_CHANNEL_##X: return #X;
        switch (value)
        {
        CASE(HW_EVENTS)
        CASE(SENSOR_DATA)
        CASE(COUNT)
        CASE(MAX_ENUM)
        default: assert(!is_valid(value)); return nullptr;
        }
        #undef CASE
    }

    size_t subdevice_mode_selection::get_image_size(rs_stream stream) const
    {
        return rsimpl::get_image_size(get_width(), get_height(), get_format(stream));
    }

    void subdevice_mode_selection::unpack(byte * const dest[], const byte * source) const
    {
        const int MAX_OUTPUTS = 2;
        const auto & outputs = get_outputs();        
        assert(outputs.size() <= MAX_OUTPUTS);

        // Determine input stride (and apply cropping)
        const byte * in = source;
        size_t in_stride = mode.pf.get_image_size(mode.native_dims.x, 1);
        if(pad_crop < 0) in += in_stride * -pad_crop + mode.pf.get_image_size(-pad_crop, 1);

        // Determine output stride (and apply padding)
        byte * out[MAX_OUTPUTS];
        size_t out_stride[MAX_OUTPUTS];
        for(size_t i=0; i<outputs.size(); ++i)
        {
            out[i] = dest[i];
            out_stride[i] = rsimpl::get_image_size(get_width(), 1, outputs[i].second);
            if(pad_crop > 0) out[i] += out_stride[i] * pad_crop + rsimpl::get_image_size(pad_crop, 1, outputs[i].second);
        }

        // Unpack (potentially a subrect of) the source image into (potentially a subrect of) the destination buffers
        const int unpack_width = std::min(mode.native_intrinsics.width, get_width()), unpack_height = std::min(mode.native_intrinsics.height, get_height());
        if(mode.native_dims.x == get_width())
        {
            // If not strided, unpack as though it were a single long row
            mode.pf.unpackers[unpacker_index].unpack(out, in, unpack_width * unpack_height);
        }
        else
        {
            // Otherwise unpack one row at a time
            assert(mode.pf.plane_count == 1); // Can't unpack planar formats row-by-row (at least not with the current architecture, would need to pass multiple source ptrs to unpack)
            for(int i=0; i<unpack_height; ++i)
            {
                mode.pf.unpackers[unpacker_index].unpack(out, in, unpack_width);
                for(size_t i=0; i<outputs.size(); ++i) out[i] += out_stride[i];
                in += in_stride;
            }
        }
    }

    ////////////////////////
    // static_device_info //
    ////////////////////////

    static_device_info::static_device_info()
    {
        for(auto & s : stream_subdevices) s = -1;
		for(auto & s : data_subdevices) s = -1;		
        for(auto & s : presets) for(auto & p : s) p = stream_request();
        for(auto & p : stream_poses)
        {
            p = {{{1,0,0},{0,1,0},{0,0,1}}, {0,0,0}};
        }
    }

    subdevice_mode_selection device_config::select_mode(const stream_request (& requests)[RS_STREAM_NATIVE_COUNT], int subdevice_index) const
    {
        // Determine if the user has requested any streams which are supplied by this subdevice
        bool any_stream_requested = false;
        std::array<bool, RS_STREAM_NATIVE_COUNT> stream_requested = {};
        for(int j = 0; j < RS_STREAM_NATIVE_COUNT; ++j)
        {
            if(requests[j].enabled && info.stream_subdevices[j] == subdevice_index)
            {
                stream_requested[j] = true;
                any_stream_requested = true;
            }
        }

        // If no streams were requested, skip to the next subdevice
        if(!any_stream_requested) return subdevice_mode_selection();

        // Look for an appropriate mode
        for(auto & subdevice_mode : info.subdevice_modes)
        {
            // Skip modes that apply to other subdevices
            if(subdevice_mode.subdevice != subdevice_index) continue;

            for(auto pad_crop : subdevice_mode.pad_crop_options)
            {
                for(auto & unpacker : subdevice_mode.pf.unpackers)
                {
                    auto selection = subdevice_mode_selection(subdevice_mode, pad_crop, &unpacker - subdevice_mode.pf.unpackers.data());

                    // Determine if this mode satisfies the requirements on our requested streams
                    auto stream_unsatisfied = stream_requested;
                    for(auto & output : unpacker.outputs)
                    {
                        const auto & req = requests[output.first];
                        if(req.enabled && (req.width == 0 || req.width == selection.get_width())
                                       && (req.height == 0 || req.height == selection.get_height())
                                       && (req.format == RS_FORMAT_ANY || req.format == selection.get_format(output.first))
                                       && (req.fps == 0 || req.fps == subdevice_mode.fps))
                        {
                            stream_unsatisfied[output.first] = false;
                        }
                    }

                    // If any requested streams are still unsatisfied, skip to the next mode
                    if(std::any_of(begin(stream_unsatisfied), end(stream_unsatisfied), [](bool b) { return b; })) continue;
                    return selection;
                }
            }
        }

        // If we did not find an appropriate mode, report an error
        std::ostringstream ss;
        ss << "uvc subdevice " << subdevice_index << " cannot provide";
        bool first = true;
        for(int j = 0; j < RS_STREAM_NATIVE_COUNT; ++j)
        {
            if(!stream_requested[j]) continue;
            ss << (first ? " " : " and ");
            ss << requests[j].width << 'x' << requests[j].height << ':' << get_string(requests[j].format);
            ss << '@' << requests[j].fps << "Hz " << get_string((rs_stream)j);
            first = false;
        }
        throw std::runtime_error(ss.str());
    }

    std::vector<subdevice_mode_selection> device_config::select_modes(const stream_request (&reqs)[RS_STREAM_NATIVE_COUNT]) const
    {
        // Make a mutable copy of our array
        stream_request requests[RS_STREAM_NATIVE_COUNT];
        for(int i=0; i<RS_STREAM_NATIVE_COUNT; ++i) requests[i] = reqs[i];

        // Check and modify requests to enforce all interstream constraints
        for(auto & rule : info.interstream_rules)
        {
            auto & a = requests[rule.a], & b = requests[rule.b]; auto f = rule.field;
            if(a.enabled && b.enabled)
            {
                // Check for incompatibility if both values specified
                if(a.*f != 0 && b.*f != 0 && a.*f + rule.delta != b.*f && a.*f + rule.delta2 != b.*f)
                {
                    throw std::runtime_error(to_string() << "requested " << rule.a << " and " << rule.b << " settings are incompatible");
                }

                // If only one value is specified, modify the other request to match
                if(a.*f != 0 && b.*f == 0) b.*f = a.*f + rule.delta;
                if(a.*f == 0 && b.*f != 0) a.*f = b.*f - rule.delta;
            }
        }

        // Select subdevice modes needed to satisfy our requests
        int num_subdevices = 0;
        for(auto & mode : info.subdevice_modes) num_subdevices = std::max(num_subdevices, mode.subdevice+1);
        std::vector<subdevice_mode_selection> selected_modes;
        for(int i = 0; i < num_subdevices; ++i)
        {
            auto selection = select_mode(requests, i);
            if(selection.mode.pf.fourcc) selected_modes.push_back(selection);
        }
        return selected_modes;
    }
}<|MERGE_RESOLUTION|>--- conflicted
+++ resolved
@@ -150,15 +150,10 @@
         CASE(SR300_WAKEUP_DEV_RESET)
         CASE(SR300_WAKE_ON_USB_REASON)
         CASE(SR300_WAKE_ON_USB_CONFIDENCE)
-<<<<<<< HEAD
-        CASE(F200_GVD)
-
-=======
         CASE(FISHEYE_COLOR_EXPOSURE)
         CASE(FISHEYE_COLOR_GAIN)
         CASE(FISHEYE_STROBE)
         CASE(FISHEYE_EXT_TRIG)
->>>>>>> c2dda1df
         default: assert(!is_valid(value)); return nullptr;
         }
         #undef CASE
@@ -245,7 +240,7 @@
     static_device_info::static_device_info()
     {
         for(auto & s : stream_subdevices) s = -1;
-		for(auto & s : data_subdevices) s = -1;		
+        for(auto & s : data_subdevices) s = -1;
         for(auto & s : presets) for(auto & p : s) p = stream_request();
         for(auto & p : stream_poses)
         {
