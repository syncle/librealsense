--- conflicted
+++ resolved
@@ -139,22 +139,13 @@
         };
 
         std::shared_ptr<hid_endpoint> create_hid_device(const uvc::backend& backend,
-<<<<<<< HEAD
-                                                        const std::vector<uvc::hid_device_info>& all_hid_infos)
-        {
-            using namespace ds;
+                                                        const std::vector<uvc::hid_device_info>& all_hid_infos);
 
             if (all_hid_infos.empty())
             {
                 throw std::runtime_error("HID device is missing!");
             }
 
-            auto hid_ep = std::make_shared<hid_endpoint>(backend.create_hid_device(all_hid_infos[0]));
-            return hid_ep;
-        }
-=======
-                                                        const std::vector<uvc::hid_device_info>& all_hid_infos);
->>>>>>> cb064381
 
         std::shared_ptr<uvc_endpoint> create_depth_device(const uvc::backend& backend,
                                                           const std::vector<uvc::uvc_device_info>& all_device_infos);
