// License: Apache 2.0. See LICENSE file in root directory.
// Copyright(c) 2015 Intel Corporation. All Rights Reserved.

#pragma once

#include <vector>

#include "device.h"
#include "context.h"
#include "backend.h"
#include "ds5-private.h"
#include "hw-monitor.h"
#include "image.h"

namespace rsimpl
{
    static const std::vector<std::uint16_t> rs4xx_sku_pid = { ds::RS400P_PID, ds::RS410A_PID, ds::RS420R_PID, ds::RS430C_PID, ds::RS450T_PID };

    class ds5_camera;

    class ds5_info : public device_info
    {
    public:
        std::shared_ptr<device> create(const uvc::backend& backend) const override;

        std::shared_ptr<device_info> clone() const override
        {
            return std::make_shared<ds5_info>(*this);
        }

        ds5_info(std::vector<uvc::uvc_device_info> depth,
            uvc::usb_device_info hwm,
            std::vector<uvc::hid_device_info> hid);

    private:
        std::vector<uvc::uvc_device_info> _depth;
        uvc::usb_device_info _hwm;
        std::vector<uvc::hid_device_info> _hid;
    };

    std::vector<std::shared_ptr<device_info>> pick_ds5_devices(
        std::vector<uvc::uvc_device_info>& uvc,
        std::vector<uvc::usb_device_info>& usb,
        std::vector<uvc::hid_device_info>& hid);

    class ds5_camera final : public device
    {
    public:
        class emitter_option : public uvc_xu_option<uint8_t>
        {
        public:
            const char* get_value_description(float val) const override
            {
                switch (static_cast<int>(val))
                {
                    case 0:
                    {
                        return "Off";
                    }
                    case 1:
                    {
                        return "On";
                    }
                    case 2:
                    {
                        return "Auto";
                    }
                    default:
                        throw std::runtime_error("value not found");
                }
            }

            explicit emitter_option(uvc_endpoint& ep) 
                : uvc_xu_option(ep, ds::depth_xu, ds::DS5_DEPTH_EMITTER_ENABLED,
                                "Power of the DS5 projector, 0 meaning projector off, 1 meaning projector off, 2 meaning projector in auto mode")
            {}
        };

        std::shared_ptr<hid_endpoint> create_hid_device(const uvc::backend& backend,
                                                        const std::vector<uvc::hid_device_info>& all_hid_infos)
        {
            using namespace ds;
            // TODO: implement multiple hid devices
            assert(!all_hid_infos.empty());
            auto hid_ep = std::make_shared<hid_endpoint>(backend.create_hid_device(all_hid_infos[0]));
            return hid_ep;
        }

        std::shared_ptr<uvc_endpoint> create_depth_device(const uvc::backend& backend,
                                                          const std::vector<uvc::uvc_device_info>& all_device_infos)
        {
            using namespace ds;

            std::vector<std::shared_ptr<uvc::uvc_device>> depth_devices;
            for (auto&& info : filter_by_mi(all_device_infos, 0)) // Filter just mi=0, DEPTH
                depth_devices.push_back(backend.create_uvc_device(info));

            auto depth_ep = std::make_shared<uvc_endpoint>(std::make_shared<uvc::multi_pins_uvc_device>(depth_devices));
            depth_ep->register_xu(depth_xu); // make sure the XU is initialized everytime we power the camera
            depth_ep->register_pixel_format(pf_z16); // Depth
            depth_ep->register_pixel_format(pf_y8); // Left Only - Luminance
            depth_ep->register_pixel_format(pf_yuyv); // Left Only
            depth_ep->register_pixel_format(pf_uyvyl); // Color from Depth
            depth_ep->register_pixel_format(pf_y8i); // L+R ; TODO: allow only in Advanced mode
            depth_ep->register_pixel_format(pf_y12i); // L+R - Calibration not rectified ; TODO: allow only in Advanced mode


            depth_ep->register_pu(RS_OPTION_GAIN);
            depth_ep->register_pu(RS_OPTION_ENABLE_AUTO_EXPOSURE);

            depth_ep->register_option(RS_OPTION_EXPOSURE,
                std::make_shared<uvc_xu_option<uint16_t>>(*depth_ep,
                    depth_xu,
                    DS5_EXPOSURE, "DS5 Exposure")); // TODO: Update description

            // TODO: These if conditions will be implemented as inheritance classes
            auto pid = all_device_infos.front().pid;
            if (pid == RS410A_PID || pid == RS450T_PID)
            {
                depth_ep->register_option(RS_OPTION_EMITTER_ENABLED, std::make_shared<emitter_option>(*depth_ep));

                depth_ep->register_option(RS_OPTION_LASER_POWER,
                    std::make_shared<uvc_xu_option<uint16_t>>(*depth_ep,
                        depth_xu,
                        DS5_LASER_POWER, "Manual laser power. applicable only in on mode"));
            }

            depth_ep->set_pose({ { { 1,0,0 },{ 0,1,0 },{ 0,0,1 } },{ 0,0,0 } });

            return depth_ep;
        }

        uvc_endpoint& get_depth_endpoint() { return static_cast<uvc_endpoint&>(get_endpoint(_depth_device_idx)); }

        ds5_camera(const uvc::backend& backend,
            const std::vector<uvc::uvc_device_info>& dev_info,
            const uvc::usb_device_info& hwm_device,
            const std::vector<uvc::hid_device_info>& hid_info)
            : _hw_monitor(backend.create_usb_device(hwm_device)),
              _depth_device_idx(add_endpoint(create_depth_device(backend, dev_info), "Stereo Module"))
        {
            using namespace ds;
            // create uvc-endpoint from backend uvc-device
            std::shared_ptr<uvc::uvc_device> fisheye_dev;
            std::vector<std::shared_ptr<uvc::uvc_device>> devices;
            for(auto& element : dev_info)
            {
                if (element.mi == 0) // mi 0 is relate to DS5 device
                    devices.push_back(backend.create_uvc_device(element));
                else if (element.pid == RS450T_PID && element.mi == 3) // mi 3 is relate to Fisheye device
                    fisheye_dev = backend.create_uvc_device(element);
            }

            auto fw_version = _hw_monitor.get_firmware_version_string(GVD, gvd_fw_version_offset);
            auto serial = _hw_monitor.get_module_serial_string(GVD, 48);
            auto location = get_depth_endpoint().invoke_powered([](uvc::uvc_device& dev)
            {
                return dev.get_device_location();
            });

            register_device("Intel RealSense DS5", fw_version, serial, "");


            _coefficients_table_raw = [this]() { return get_raw_calibration_table(coefficients_table_id); };

            // TODO: These if conditions will be implemented as inheritance classes
            auto pid = dev_info.front().pid;

            if (pid == RS450T_PID)
            {
                auto fisheye_infos = filter_by_mi(dev_info, 3);
                if (fisheye_infos.size() != 1)
                    throw std::runtime_error("RS450 model is expected to include a single fish-eye device!");

                auto fisheye_ep = std::make_shared<uvc_endpoint>(backend.create_uvc_device(fisheye_infos.front()));
                fisheye_ep->register_xu(fisheye_xu); // make sure the XU is initialized everytime we power the camera
                fisheye_ep->register_pixel_format(pf_raw8);
                add_endpoint(fisheye_ep, "Fisheye Camera");
                fisheye_ep->register_pu(RS_OPTION_GAIN);

                fisheye_ep->register_option(RS_OPTION_EXPOSURE,
                    std::make_shared<uvc_xu_option<uint16_t>>(*fisheye_ep,
                        fisheye_xu,
                        FISHEYE_EXPOSURE, "Fisheye Exposure")); // TODO: Update description

<<<<<<< HEAD
                add_endpoint(create_hid_device(backend, hid_info), "Motion Module");
=======
                fisheye_ep->set_pose({ { { 1,0,0 },{ 0,1,0 },{ 0,0,1 } },{ 0,0,0 } });
>>>>>>> b0e9c657
            }
        }

        std::vector<uint8_t> send_receive_raw_data(const std::vector<uint8_t>& input) override;
        rs_intrinsics get_intrinsics(int subdevice, stream_profile profile) const override;

    private:
        hw_monitor _hw_monitor;
        
        const uint8_t _depth_device_idx;

        lazy<std::vector<uint8_t>> _coefficients_table_raw;

        std::vector<uint8_t> get_raw_calibration_table(ds::calibration_table_id table_id) const;

    };
}<|MERGE_RESOLUTION|>--- conflicted
+++ resolved
@@ -183,11 +183,9 @@
                         fisheye_xu,
                         FISHEYE_EXPOSURE, "Fisheye Exposure")); // TODO: Update description
 
-<<<<<<< HEAD
+                fisheye_ep->set_pose({ { { 1,0,0 },{ 0,1,0 },{ 0,0,1 } },{ 0,0,0 } });
+
                 add_endpoint(create_hid_device(backend, hid_info), "Motion Module");
-=======
-                fisheye_ep->set_pose({ { { 1,0,0 },{ 0,1,0 },{ 0,0,1 } },{ 0,0,0 } });
->>>>>>> b0e9c657
             }
         }
 
