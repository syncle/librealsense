#include "metadata-parser.h"
#include "api.h"
#include "archive.h"
#include <fstream>

#define MIN_DISTANCE 1e-6

namespace librealsense
{

    frame::frame(frame&& r)
        : ref_count(r.ref_count.exchange(0)), _kept(r._kept.exchange(false)),
        owner(r.owner), on_release()
    {
        *this = std::move(r);
        if (owner == nullptr) return;
        auto sensor = owner->get_sensor();
        if (sensor) _sensor_type = sensor->get_sensor_type();
    }

    frame& frame::operator=(frame&& r)
    {
        data = move(r.data);
        owner = r.owner;
        ref_count = r.ref_count.exchange(0);
        _kept = r._kept.exchange(false);
        on_release = std::move(r.on_release);
        additional_data = std::move(r.additional_data);
        r.owner.reset();
        if (owner)
        {
            auto sensor = owner->get_sensor();
            if(sensor) _sensor_type = owner->get_sensor()->get_sensor_type();
        }
        return *this;
    }

    std::shared_ptr<sensor_interface> frame::get_sensor() const
    {
        auto res = sensor.lock();
        if (!res)
        {
            auto archive = get_owner();
            if (archive) return archive->get_sensor();
        }
        return res;
    }
    void frame::set_sensor(std::shared_ptr<sensor_interface> s) 
    { 
        sensor = s;
        if (s) _sensor_type = s->get_sensor_type();
    }

    float3* points::get_vertices()
    {
        auto xyz = (float3*)data.data();
        return xyz;
    }

    std::tuple<uint8_t, uint8_t, uint8_t> get_texcolor(const frame_holder& texture, float u, float v)
    {
        auto ptr = dynamic_cast<video_frame*>(texture.frame);
        if (ptr == nullptr) {
            throw librealsense::invalid_value_exception("frame must be video frame");
        }
        const int w = ptr->get_width(), h = ptr->get_height();
        int x = std::min(std::max(int(u*w + .5f), 0), w - 1);
        int y = std::min(std::max(int(v*h + .5f), 0), h - 1);
        int idx = x * ptr->get_bpp() / 8 + y * ptr->get_stride();
        const auto texture_data = reinterpret_cast<const uint8_t*>(ptr->get_frame_data());
        return std::make_tuple(texture_data[idx], texture_data[idx + 1], texture_data[idx + 2]);
    }

    void points::export_to_ply(const std::string& fname, const frame_holder& texture)
    {
        const auto vertices = get_vertices();
        const auto texcoords = get_texture_coordinates();
        std::vector<float3> new_vertices;
        std::vector<std::tuple<uint8_t, uint8_t, uint8_t>> new_tex;
        new_vertices.reserve(get_vertex_count());
        new_tex.reserve(get_vertex_count());
        assert(get_vertex_count());
        for (size_t i = 0; i < get_vertex_count(); ++i)
            if (fabs(vertices[i].x) >= MIN_DISTANCE || fabs(vertices[i].y) >= MIN_DISTANCE ||
                fabs(vertices[i].z) >= MIN_DISTANCE)
            {
                new_vertices.push_back(vertices[i]);
                if (texture)
                {
                    auto color = get_texcolor(texture, texcoords[i].x, texcoords[i].y);
                    new_tex.push_back(color);
                }
            }

        std::ofstream out(fname);
        out << "ply\n";
        out << "format binary_little_endian 1.0\n" /*"format ascii 1.0\n"*/;
        out << "comment pointcloud saved from Realsense Viewer\n";
        out << "element vertex " << new_vertices.size() << "\n";
        out << "property float" << sizeof(float) * 8 << " x\n";
        out << "property float" << sizeof(float) * 8 << " y\n";
        out << "property float" << sizeof(float) * 8 << " z\n";
        if (texture)
        {
            out << "property uchar red\n";
            out << "property uchar green\n";
            out << "property uchar blue\n";
        }
        out << "end_header\n";
        out.close();

        out.open(fname, std::ios_base::app | std::ios_base::binary);
        for (int i = 0; i < new_vertices.size(); ++i)
        {
            // we assume little endian architecture on your device
            out.write(reinterpret_cast<const char*>(&(new_vertices[i].x)), sizeof(float));
            out.write(reinterpret_cast<const char*>(&(new_vertices[i].y)), sizeof(float));
            out.write(reinterpret_cast<const char*>(&(new_vertices[i].z)), sizeof(float));

            if (texture)
            {
                uint8_t x, y, z;
                std::tie(x, y, z) = new_tex[i];
                out.write(reinterpret_cast<const char*>(&x), sizeof(uint8_t));
                out.write(reinterpret_cast<const char*>(&y), sizeof(uint8_t));
                out.write(reinterpret_cast<const char*>(&z), sizeof(uint8_t));
            }
        }
    }

    size_t points::get_vertex_count() const
    {
        return data.size() / (sizeof(float3) + sizeof(int2));
    }

    float2* points::get_texture_coordinates()
    {
        auto xyz = (float3*)data.data();
        auto ijs = (float2*)(xyz + get_vertex_count());
        return ijs;
    }

    // Defines general frames storage model
    template<class T>
    class frame_archive : public std::enable_shared_from_this<frame_archive<T>>, public archive_interface
    {
        std::atomic<uint32_t>* max_frame_queue_size;
        std::atomic<uint32_t> published_frames_count;
        small_heap<T, RS2_USER_QUEUE_SIZE> published_frames;

        callbacks_heap callback_inflight;

        std::vector<T> freelist; // return frames here
        std::atomic<bool> recycle_frames;
        int pending_frames = 0;
        std::recursive_mutex mutex;
        std::shared_ptr<platform::time_service> _time_service;
        std::map<rs2_extension, std::shared_ptr<metadata_parser_map>> _metadata_parsers;

        std::weak_ptr<sensor_interface> _sensor;
        std::shared_ptr<sensor_interface> get_sensor() const override { return _sensor.lock(); }
        void set_sensor(std::shared_ptr<sensor_interface> s) override { _sensor = s; }
        T alloc_frame(const size_t size, const frame_additional_data& additional_data, bool requires_memory)
        {
            T backbuffer;
            //const size_t size = modes[stream].get_image_size(stream);
            {
                std::lock_guard<std::recursive_mutex> guard(mutex);

                if (requires_memory)
                {
                    // Attempt to obtain a buffer of the appropriate size from the freelist
                    for (auto it = begin(freelist); it != end(freelist); ++it)
                    {
                        if (it->data.size() == size)
                        {
                            backbuffer = std::move(*it);
                            freelist.erase(it);
                            break;
                        }
                    }
                }

                // Discard buffers that have been in the freelist for longer than 1s
                for (auto it = begin(freelist); it != end(freelist);)
                {
                    if (additional_data.timestamp > it->additional_data.timestamp + 1000) it = freelist.erase(it);
                    else ++it;
                }
            }

            if (requires_memory)
            {
                backbuffer.data.resize(size, 0); // TODO: Allow users to provide a custom allocator for frame buffers
            }
            backbuffer.additional_data = additional_data;
            return backbuffer;
        }

        frame_interface* track_frame(T& f)
        {
            std::unique_lock<std::recursive_mutex> lock(mutex);

            auto published_frame = f.publish(this->shared_from_this());
            if (published_frame)
            {
                published_frame->acquire();
                return published_frame;
            }

            LOG_DEBUG("publish(...) failed");
            return nullptr;
        }

        void unpublish_frame(frame_interface* frame)
        {
            if (frame)
            {
                auto f = (T*)frame;
                log_frame_callback_end(f);
                std::unique_lock<std::recursive_mutex> lock(mutex);

                frame->keep();

                if (recycle_frames)
                {
                    freelist.push_back(std::move(*f));
                }
                lock.unlock();

                if (f->is_fixed())
                    published_frames.deallocate(f);
                else
                    delete f;
            }
        }

        void keep_frame(frame_interface* frame)
        {
            --published_frames_count;
        }

        frame_interface* publish_frame(frame_interface* frame)
        {
            auto f = (T*)frame;

            unsigned int max_frames = *max_frame_queue_size;

            if (published_frames_count >= max_frames
                && max_frames)
            {
                LOG_DEBUG("User didn't release frame resource.");
                return nullptr;
            }
            auto new_frame = (max_frames ? published_frames.allocate() : new T());

            if (new_frame)
            {
                if (max_frames) new_frame->mark_fixed();
            }
            else
            {
                new_frame = new T();
            }

            ++published_frames_count;
            *new_frame = std::move(*f);

            return new_frame;
        }

        void log_frame_callback_end(T* frame) const
        {
            if (frame && frame->get_stream())
            {
                auto callback_ended = _time_service?_time_service->get_time():0;
                auto callback_warning_duration = 1000 / (frame->get_stream()->get_framerate() + 1);
                auto callback_duration = callback_ended - frame->get_frame_callback_start_time_point();

                LOG_DEBUG("CallbackFinished," << librealsense::get_string(frame->get_stream()->get_stream_type()) << "," << frame->get_frame_number()
                    << ",DispatchedAt," << callback_ended);

                if (callback_duration > callback_warning_duration)
                {
                    LOG_DEBUG("Frame Callback [" << librealsense::get_string(frame->get_stream()->get_stream_type())
                             << "#" << std::dec << frame->additional_data.frame_number
                             << "] overdue. (Duration: " << callback_duration
                             << "ms, FPS: " << frame->get_stream()->get_framerate() << ", Max Duration: " << callback_warning_duration << "ms)");
                }
            }
        }

        std::shared_ptr<metadata_parser_map> get_md_parsers(rs2_extension sensor_type) const override
        {
            if(_metadata_parsers.find(sensor_type) != _metadata_parsers.end())
                return _metadata_parsers.at(sensor_type);
            return nullptr;
        };

        void set_md_parsers(const rs2_extension sensor_type, const std::shared_ptr<metadata_parser_map> metadata_parsers) override
        {
            _metadata_parsers[sensor_type] = metadata_parsers;
        }



        friend class frame;

    public:
        explicit frame_archive(std::atomic<uint32_t>* in_max_frame_queue_size,
                             std::shared_ptr<platform::time_service> ts,
                             std::map<rs2_extension, std::shared_ptr<metadata_parser_map>> parsers)
            : max_frame_queue_size(in_max_frame_queue_size),
              mutex(), recycle_frames(true), _time_service(ts),
              _metadata_parsers(parsers)
        {
            published_frames_count = 0;
        }

        callback_invocation_holder begin_callback()
        {
            return { callback_inflight.allocate(), &callback_inflight };
        }

        void release_frame_ref(frame_interface* ref)
        {
            ref->release();
        }

        frame_interface* alloc_and_track(const size_t size, const frame_additional_data& additional_data, bool requires_memory)
        {
            auto frame = alloc_frame(size, additional_data, requires_memory);
            return track_frame(frame);
        }

        void flush()
        {
            published_frames.stop_allocation();
            callback_inflight.stop_allocation();
            recycle_frames = false;

            auto callbacks_inflight = callback_inflight.get_size();
            if (callbacks_inflight > 0)
            {
                LOG_WARNING(callbacks_inflight << " callbacks are still running on some other threads. Waiting until all callbacks return...");
            }
            // wait until user is done with all the stuff he chose to borrow
            callback_inflight.wait_until_empty();

            {
                std::lock_guard<std::recursive_mutex> guard(mutex);
                freelist.clear();
            }

            pending_frames = published_frames.get_size();
            if (pending_frames > 0)
            {
                LOG_INFO("The user was holding on to "
                    << std::dec << pending_frames << " frames after stream 0x"
                    << std::hex << this << " stopped" << std::dec);
            }
            // frames and their frame refs are not flushed, by design
        }

        ~frame_archive()
        {
            if (pending_frames > 0)
            {
                LOG_INFO("All frames from stream 0x"
                    << std::hex << this << " are now released by the user");
            }
        }

    };

    std::shared_ptr<archive_interface> make_archive(rs2_extension type,
                                                    std::atomic<uint32_t>* in_max_frame_queue_size,
                                                    std::shared_ptr<platform::time_service> ts,
                                                    std::map<rs2_extension, std::shared_ptr<metadata_parser_map>> parsers)
    {
        switch(type)
        {
        case RS2_EXTENSION_VIDEO_FRAME :
            return std::make_shared<frame_archive<video_frame>>(in_max_frame_queue_size, ts, parsers);

        case RS2_EXTENSION_COMPOSITE_FRAME :
            return std::make_shared<frame_archive<composite_frame>>(in_max_frame_queue_size, ts, parsers);

        case RS2_EXTENSION_MOTION_FRAME:
            return std::make_shared<frame_archive<motion_frame>>(in_max_frame_queue_size, ts, parsers);

        case RS2_EXTENSION_POINTS:
            return std::make_shared<frame_archive<points>>(in_max_frame_queue_size, ts, parsers);

        case RS2_EXTENSION_DEPTH_FRAME:
            return std::make_shared<frame_archive<depth_frame>>(in_max_frame_queue_size, ts, parsers);

        case RS2_EXTENSION_POSE_FRAME:
            return std::make_shared<frame_archive<pose_frame>>(in_max_frame_queue_size, ts, parsers);

        case RS2_EXTENSION_DISPARITY_FRAME:
            return std::make_shared<frame_archive<disparity_frame>>(in_max_frame_queue_size, ts, parsers);

        default:
            throw std::runtime_error("Requested frame type is not supported!");
        }
    }

    void frame::release()
    {
        if (ref_count.fetch_sub(1) == 1)
        {
            on_release();
            owner->unpublish_frame(this);
        }
    }

    void frame::keep()
    {
        if (!_kept.exchange(true))
        {
            owner->keep_frame(this);
        }
    }

<<<<<<< HEAD
    frame_interface* frame::publish(std::shared_ptr<archive_interface> new_owner)
    {
        owner = new_owner;
        _kept = false;
        return owner->publish_frame(this);
    }
=======
frame_interface* frame::publish(std::shared_ptr<archive_interface> new_owner)
{
    owner = new_owner;
    _kept = false;
    auto sensor = owner->get_sensor();
    if(sensor) _sensor_type = sensor->get_sensor_type();
    return owner->publish_frame(this);
}

rs2_metadata_type frame::get_frame_metadata(const rs2_frame_metadata_value& frame_metadata) const
{
    auto md_parsers = owner->get_md_parsers(_sensor_type);
>>>>>>> e1c5e63d

    rs2_metadata_type frame::get_frame_metadata(const rs2_frame_metadata_value& frame_metadata) const
    {
        auto md_parsers = owner->get_md_parsers();

        if (!md_parsers)
            throw invalid_value_exception(to_string() << "metadata not available for "
                                          << get_string(get_stream()->get_stream_type())<<" stream");

        auto it = md_parsers.get()->find(frame_metadata);
        if (it == md_parsers.get()->end())          // Possible user error - md attribute is not supported by this frame type
            throw invalid_value_exception(to_string() << get_string(frame_metadata)
                                          << " attribute is not applicable for "
                                          << get_string(get_stream()->get_stream_type()) << " stream ");

<<<<<<< HEAD
        // Proceed to parse and extract the required data attribute
        return it->second->get(*this);
    }
=======
bool frame::supports_frame_metadata(const rs2_frame_metadata_value& frame_metadata) const
{
    auto md_parsers = owner->get_md_parsers(_sensor_type);

    // verify preconditions
    if (!md_parsers)
        return false;                         // No parsers are available or no metadata was attached
>>>>>>> e1c5e63d

    bool frame::supports_frame_metadata(const rs2_frame_metadata_value& frame_metadata) const
    {
        auto md_parsers = owner->get_md_parsers();

        // verify preconditions
        if (!md_parsers)
            return false;                         // No parsers are available or no metadata was attached

        auto it = md_parsers.get()->find(frame_metadata);
        if (it == md_parsers.get()->end())          // Possible user error - md attribute is not supported by this frame type
            return false;

        return it->second->supports(*this);
    }

    const byte* frame::get_frame_data() const
    {
        const byte* frame_data = data.data();

        if (on_release.get_data())
        {
            frame_data = static_cast<const byte*>(on_release.get_data());
        }

        return frame_data;
    }

    rs2_timestamp_domain frame::get_frame_timestamp_domain() const
    {
        return additional_data.timestamp_domain;
    }

    rs2_time_t frame::get_frame_timestamp() const
    {
        return additional_data.timestamp;
    }

<<<<<<< HEAD
    unsigned long long frame::get_frame_number() const
    {
        return additional_data.frame_number;
    }
=======
std::array<uint8_t, MAX_META_DATA_SIZE> frame::get_metadata_blob() const
{
    return additional_data.metadata_blob;
}

void frame::update_frame_callback_start_ts(rs2_time_t ts)
{
    additional_data.frame_callback_started = ts;
}
>>>>>>> e1c5e63d

    rs2_time_t frame::get_frame_system_time() const
    {
        return additional_data.system_time;
    }

    void frame::update_frame_callback_start_ts(rs2_time_t ts)
    {
        additional_data.frame_callback_started = ts;
    }

    rs2_time_t frame::get_frame_callback_start_time_point() const
    {
        return additional_data.frame_callback_started;
    }

    void frame::log_callback_start(rs2_time_t timestamp)
    {
        update_frame_callback_start_ts(timestamp);
        LOG_DEBUG("CallbackStarted," << std::dec << librealsense::get_string(get_stream()->get_stream_type()) << "," << get_frame_number() << ",DispatchedAt," << timestamp);
    }

    void frame::log_callback_end(rs2_time_t timestamp) const
    {
        auto callback_warning_duration = 1000.f / (get_stream()->get_framerate() + 1);
        auto callback_duration = timestamp - get_frame_callback_start_time_point();

        LOG_DEBUG("CallbackFinished," << librealsense::get_string(get_stream()->get_stream_type()) << "," << get_frame_number() << ",DispatchedAt," << timestamp);

        if (callback_duration > callback_warning_duration)
        {
            LOG_INFO("Frame Callback " << librealsense::get_string(get_stream()->get_stream_type())
                     << "#" << std::dec << get_frame_number()
                     << "overdue. (Duration: " << callback_duration
                     << "ms, FPS: " << get_stream()->get_framerate() << ", Max Duration: " << callback_warning_duration << "ms)");
        }
    }

}<|MERGE_RESOLUTION|>--- conflicted
+++ resolved
@@ -160,6 +160,7 @@
         std::weak_ptr<sensor_interface> _sensor;
         std::shared_ptr<sensor_interface> get_sensor() const override { return _sensor.lock(); }
         void set_sensor(std::shared_ptr<sensor_interface> s) override { _sensor = s; }
+
         T alloc_frame(const size_t size, const frame_additional_data& additional_data, bool requires_memory)
         {
             T backbuffer;
@@ -273,7 +274,7 @@
         {
             if (frame && frame->get_stream())
             {
-                auto callback_ended = _time_service?_time_service->get_time():0;
+                auto callback_ended = _time_service ? _time_service->get_time() : 0;
                 auto callback_warning_duration = 1000 / (frame->get_stream()->get_framerate() + 1);
                 auto callback_duration = callback_ended - frame->get_frame_callback_start_time_point();
 
@@ -283,9 +284,9 @@
                 if (callback_duration > callback_warning_duration)
                 {
                     LOG_DEBUG("Frame Callback [" << librealsense::get_string(frame->get_stream()->get_stream_type())
-                             << "#" << std::dec << frame->additional_data.frame_number
-                             << "] overdue. (Duration: " << callback_duration
-                             << "ms, FPS: " << frame->get_stream()->get_framerate() << ", Max Duration: " << callback_warning_duration << "ms)");
+                        << "#" << std::dec << frame->additional_data.frame_number
+                        << "] overdue. (Duration: " << callback_duration
+                        << "ms, FPS: " << frame->get_stream()->get_framerate() << ", Max Duration: " << callback_warning_duration << "ms)");
                 }
             }
         }
@@ -302,17 +303,15 @@
             _metadata_parsers[sensor_type] = metadata_parsers;
         }
 
-
-
         friend class frame;
 
     public:
         explicit frame_archive(std::atomic<uint32_t>* in_max_frame_queue_size,
-                             std::shared_ptr<platform::time_service> ts,
-                             std::map<rs2_extension, std::shared_ptr<metadata_parser_map>> parsers)
+            std::shared_ptr<platform::time_service> ts,
+			std::map<rs2_extension, std::shared_ptr<metadata_parser_map>> parsers)
             : max_frame_queue_size(in_max_frame_queue_size),
-              mutex(), recycle_frames(true), _time_service(ts),
-              _metadata_parsers(parsers)
+            mutex(), recycle_frames(true), _time_service(ts),
+            _metadata_parsers(parsers)
         {
             published_frames_count = 0;
         }
@@ -374,16 +373,16 @@
     };
 
     std::shared_ptr<archive_interface> make_archive(rs2_extension type,
-                                                    std::atomic<uint32_t>* in_max_frame_queue_size,
-                                                    std::shared_ptr<platform::time_service> ts,
-                                                    std::map<rs2_extension, std::shared_ptr<metadata_parser_map>> parsers)
-    {
-        switch(type)
-        {
-        case RS2_EXTENSION_VIDEO_FRAME :
+        std::atomic<uint32_t>* in_max_frame_queue_size,
+        std::shared_ptr<platform::time_service> ts,
+		std::map<rs2_extension, std::shared_ptr<metadata_parser_map>> parsers)
+    {
+        switch (type)
+        {
+        case RS2_EXTENSION_VIDEO_FRAME:
             return std::make_shared<frame_archive<video_frame>>(in_max_frame_queue_size, ts, parsers);
 
-        case RS2_EXTENSION_COMPOSITE_FRAME :
+        case RS2_EXTENSION_COMPOSITE_FRAME:
             return std::make_shared<frame_archive<composite_frame>>(in_max_frame_queue_size, ts, parsers);
 
         case RS2_EXTENSION_MOTION_FRAME:
@@ -423,55 +422,32 @@
         }
     }
 
-<<<<<<< HEAD
     frame_interface* frame::publish(std::shared_ptr<archive_interface> new_owner)
     {
         owner = new_owner;
         _kept = false;
+        auto sensor = owner->get_sensor();
+        if (sensor) _sensor_type = sensor->get_sensor_type();
         return owner->publish_frame(this);
     }
-=======
-frame_interface* frame::publish(std::shared_ptr<archive_interface> new_owner)
-{
-    owner = new_owner;
-    _kept = false;
-    auto sensor = owner->get_sensor();
-    if(sensor) _sensor_type = sensor->get_sensor_type();
-    return owner->publish_frame(this);
-}
-
-rs2_metadata_type frame::get_frame_metadata(const rs2_frame_metadata_value& frame_metadata) const
-{
-    auto md_parsers = owner->get_md_parsers(_sensor_type);
->>>>>>> e1c5e63d
 
     rs2_metadata_type frame::get_frame_metadata(const rs2_frame_metadata_value& frame_metadata) const
     {
-        auto md_parsers = owner->get_md_parsers();
+        auto md_parsers = owner->get_md_parsers(_sensor_type);
 
         if (!md_parsers)
             throw invalid_value_exception(to_string() << "metadata not available for "
-                                          << get_string(get_stream()->get_stream_type())<<" stream");
+                << get_string(get_stream()->get_stream_type()) << " stream");
 
         auto it = md_parsers.get()->find(frame_metadata);
         if (it == md_parsers.get()->end())          // Possible user error - md attribute is not supported by this frame type
             throw invalid_value_exception(to_string() << get_string(frame_metadata)
-                                          << " attribute is not applicable for "
-                                          << get_string(get_stream()->get_stream_type()) << " stream ");
-
-<<<<<<< HEAD
+                << " attribute is not applicable for "
+                << get_string(get_stream()->get_stream_type()) << " stream ");
+
         // Proceed to parse and extract the required data attribute
         return it->second->get(*this);
     }
-=======
-bool frame::supports_frame_metadata(const rs2_frame_metadata_value& frame_metadata) const
-{
-    auto md_parsers = owner->get_md_parsers(_sensor_type);
-
-    // verify preconditions
-    if (!md_parsers)
-        return false;                         // No parsers are available or no metadata was attached
->>>>>>> e1c5e63d
 
     bool frame::supports_frame_metadata(const rs2_frame_metadata_value& frame_metadata) const
     {
@@ -510,22 +486,15 @@
         return additional_data.timestamp;
     }
 
-<<<<<<< HEAD
     unsigned long long frame::get_frame_number() const
     {
         return additional_data.frame_number;
     }
-=======
-std::array<uint8_t, MAX_META_DATA_SIZE> frame::get_metadata_blob() const
-{
-    return additional_data.metadata_blob;
-}
-
-void frame::update_frame_callback_start_ts(rs2_time_t ts)
-{
-    additional_data.frame_callback_started = ts;
-}
->>>>>>> e1c5e63d
+
+    std::array<uint8_t, MAX_META_DATA_SIZE> frame::get_metadata_blob() const
+    {
+        return additional_data.metadata_blob;
+    }
 
     rs2_time_t frame::get_frame_system_time() const
     {
@@ -558,9 +527,9 @@
         if (callback_duration > callback_warning_duration)
         {
             LOG_INFO("Frame Callback " << librealsense::get_string(get_stream()->get_stream_type())
-                     << "#" << std::dec << get_frame_number()
-                     << "overdue. (Duration: " << callback_duration
-                     << "ms, FPS: " << get_stream()->get_framerate() << ", Max Duration: " << callback_warning_duration << "ms)");
+                << "#" << std::dec << get_frame_number()
+                << "overdue. (Duration: " << callback_duration
+                << "ms, FPS: " << get_stream()->get_framerate() << ", Max Duration: " << callback_warning_duration << "ms)");
         }
     }
 
