// License: Apache 2.0. See LICENSE file in root directory.
// Copyright(c) 2016 Intel Corporation. All Rights Reserved.

#include <mutex>
#include <chrono>
#include <vector>
#include <iterator>
#include <cstddef>

#include "device.h"
#include "context.h"
#include "image.h"
#include "metadata-parser.h"

#include "ds5-active.h"
#include "ds5-private.h"
#include "ds5-options.h"
#include "ds5-timestamp.h"

namespace librealsense
{
<<<<<<< HEAD
    ds5_active::ds5_active(const uvc::backend& backend,
        const std::vector<uvc::uvc_device_info>& dev_info,
        const std::vector<uvc::usb_device_info>& hwm_device,
        const std::vector<uvc::hid_device_info>& hid_info)
        : ds5_device(backend, dev_info, hwm_device, hid_info)
=======
    ds5_active::ds5_active(const platform::backend& backend,
                           const platform::backend_device_group& group)
        : ds5_device(backend, group)
>>>>>>> 3e8d9d0b
    {
        using namespace ds;

        get_depth_sensor().register_option(RS2_OPTION_EMITTER_ENABLED, std::make_shared<emitter_option>(get_depth_sensor()));

        get_depth_sensor().register_option(RS2_OPTION_LASER_POWER,
            std::make_shared<uvc_xu_option<uint16_t>>(get_depth_sensor(),
                depth_xu,
                DS5_LASER_POWER, "Manual laser power in mw. applicable only when laser power mode is set to Manual"));

        get_depth_sensor().register_option(RS2_OPTION_PROJECTOR_TEMPERATURE,
            std::make_shared<asic_and_projector_temperature_options>(get_depth_sensor(),
                RS2_OPTION_PROJECTOR_TEMPERATURE));
    }

    std::shared_ptr<matcher> ds5_active::create_matcher(rs2_stream stream) const
    {
        std::vector<std::shared_ptr<matcher>> matchers;

        std::set<rs2_stream> streams = { RS2_STREAM_DEPTH , RS2_STREAM_COLOR, RS2_STREAM_INFRARED, RS2_STREAM_INFRARED2 };
        if (streams.find(stream) != streams.end())
        {
            for (auto s : streams)
                matchers.push_back(device::create_matcher(s));
        }

        return std::make_shared<frame_number_composite_matcher>(matchers);

    }
}<|MERGE_RESOLUTION|>--- conflicted
+++ resolved
@@ -19,17 +19,9 @@
 
 namespace librealsense
 {
-<<<<<<< HEAD
-    ds5_active::ds5_active(const uvc::backend& backend,
-        const std::vector<uvc::uvc_device_info>& dev_info,
-        const std::vector<uvc::usb_device_info>& hwm_device,
-        const std::vector<uvc::hid_device_info>& hid_info)
-        : ds5_device(backend, dev_info, hwm_device, hid_info)
-=======
     ds5_active::ds5_active(const platform::backend& backend,
                            const platform::backend_device_group& group)
         : ds5_device(backend, group)
->>>>>>> 3e8d9d0b
     {
         using namespace ds;
 
