// License: Apache 2.0. See LICENSE file in root directory.
// Copyright(c) 2017 Intel Corporation. All Rights Reserved.

#include <regex>
#include <thread>
#include <algorithm>

#include <librealsense2/rs_advanced_mode.hpp>
#include <librealsense2/rsutil.h>

#include "model-views.h"

#include <imgui_internal.h>

#ifdef _MSC_VER
#ifndef NOMINMAX
#define NOMINMAX
#endif
#endif

#define STB_IMAGE_WRITE_IMPLEMENTATION
#include <stb_image_write.h>

#define NOC_FILE_DIALOG_IMPLEMENTATION
#include <noc_file_dialog.h>

#define ARCBALL_CAMERA_IMPLEMENTATION
#include <arcball_camera.h>

using namespace rs400;

ImVec4 flip(const ImVec4& c)
{
    return{ c.y, c.x, c.z, c.w };
}

ImVec4 from_rgba(uint8_t r, uint8_t g, uint8_t b, uint8_t a, bool consistent_color)
{
    auto res = ImVec4(r / (float)255, g / (float)255, b / (float)255, a / (float)255);
#ifdef FLIP_COLOR_SCHEME
    if (!consistent_color) return flip(res);
#endif
    return res;
}

ImVec4 operator+(const ImVec4& c, float v)
{
    return ImVec4(
        std::max(0.f, std::min(1.f, c.x + v)),
        std::max(0.f, std::min(1.f, c.y + v)),
        std::max(0.f, std::min(1.f, c.z + v)),
        std::max(0.f, std::min(1.f, c.w))
    );
}


namespace rs2
{
    void imgui_easy_theming(ImFont*& font_14, ImFont*& font_18)
    {
        ImGuiStyle& style = ImGui::GetStyle();

        ImGuiIO& io = ImGui::GetIO();

        const auto OVERSAMPLE = 1;

        static const ImWchar icons_ranges[] = { 0xf000, 0xf3ff, 0 }; // will not be copied by AddFont* so keep in scope.

                                                                     // Load 14px size fonts
        {
            ImFontConfig config_words;
            config_words.OversampleV = OVERSAMPLE;
            config_words.OversampleH = OVERSAMPLE;
            font_14 = io.Fonts->AddFontFromMemoryCompressedTTF(karla_regular_compressed_data, karla_regular_compressed_size, 16.f);

            ImFontConfig config_glyphs;
            config_glyphs.MergeMode = true;
            config_glyphs.OversampleV = OVERSAMPLE;
            config_glyphs.OversampleH = OVERSAMPLE;
            font_14 = io.Fonts->AddFontFromMemoryCompressedTTF(font_awesome_compressed_data,
                font_awesome_compressed_size, 14.f, &config_glyphs, icons_ranges);
        }

        // Load 18px size fonts
        {
            ImFontConfig config_words;
            config_words.OversampleV = OVERSAMPLE;
            config_words.OversampleH = OVERSAMPLE;
            font_18 = io.Fonts->AddFontFromMemoryCompressedTTF(karla_regular_compressed_data, karla_regular_compressed_size, 21.f, &config_words);

            ImFontConfig config_glyphs;
            config_glyphs.MergeMode = true;
            config_glyphs.OversampleV = OVERSAMPLE;
            config_glyphs.OversampleH = OVERSAMPLE;
            font_18 = io.Fonts->AddFontFromMemoryCompressedTTF(font_awesome_compressed_data,
                font_awesome_compressed_size, 20.f, &config_glyphs, icons_ranges);
        }

        style.WindowRounding = 0.0f;
        style.ScrollbarRounding = 0.0f;

        style.Colors[ImGuiCol_WindowBg] = dark_window_background;
        style.Colors[ImGuiCol_Border] = black;
        style.Colors[ImGuiCol_BorderShadow] = transparent;
        style.Colors[ImGuiCol_FrameBg] = dark_window_background;
        style.Colors[ImGuiCol_ScrollbarBg] = scrollbar_bg;
        style.Colors[ImGuiCol_ScrollbarGrab] = scrollbar_grab;
        style.Colors[ImGuiCol_ScrollbarGrabHovered] = scrollbar_grab + 0.1f;
        style.Colors[ImGuiCol_ScrollbarGrabActive] = scrollbar_grab + (-0.1f);
        style.Colors[ImGuiCol_ComboBg] = dark_window_background;
        style.Colors[ImGuiCol_CheckMark] = regular_blue;
        style.Colors[ImGuiCol_SliderGrab] = regular_blue;
        style.Colors[ImGuiCol_SliderGrabActive] = regular_blue;
        style.Colors[ImGuiCol_Button] = button_color;
        style.Colors[ImGuiCol_ButtonHovered] = button_color + 0.1f;
        style.Colors[ImGuiCol_ButtonActive] = button_color + (-0.1f);
        style.Colors[ImGuiCol_Header] = header_color;
        style.Colors[ImGuiCol_HeaderActive] = header_color + (-0.1f);
        style.Colors[ImGuiCol_HeaderHovered] = header_color + 0.1f;
        style.Colors[ImGuiCol_TitleBg] = title_color;
        style.Colors[ImGuiCol_TitleBgCollapsed] = title_color;
        style.Colors[ImGuiCol_TitleBgActive] = header_color;
    }

    // Helper function to get window rect from GLFW
    rect get_window_rect(GLFWwindow* window)
    {
        int width, height;
        glfwGetWindowSize(window, &width, &height);
        int xpos, ypos;
        glfwGetWindowPos(window, &xpos, &ypos);

        return{ (float)xpos, (float)ypos,
            (float)width, (float)height };
    }

    // Helper function to get monitor rect from GLFW
    rect get_monitor_rect(GLFWmonitor* monitor)
    {
        const GLFWvidmode* mode = glfwGetVideoMode(monitor);
        int xpos, ypos;
        glfwGetMonitorPos(monitor, &xpos, &ypos);

        return{ (float)xpos, (float)ypos,
            (float)mode->width, (float)mode->height };
    }

    // Select appropriate scale factor based on the display
    // that most of the application is presented on
    int pick_scale_factor(GLFWwindow* window)
    {
        auto window_rect = get_window_rect(window);
        int count;
        GLFWmonitor** monitors = glfwGetMonitors(&count);
        if (count == 0) return 1; // Not sure if possible, but better be safe

                                    // Find the monitor that covers most of the application pixels:
        GLFWmonitor* best = monitors[0];
        float best_area = 0.f;
        for (int i = 0; i < count; i++)
        {
            auto int_area = window_rect.intersection(
                get_monitor_rect(monitors[i])).area();
            if (int_area >= best_area)
            {
                best_area = int_area;
                best = monitors[i];
            }
        }

        int widthMM = 0;
        int heightMM = 0;
        glfwGetMonitorPhysicalSize(best, &widthMM, &heightMM);

        // This indicates that the monitor dimentions are unknown
        if (widthMM * heightMM == 0) return 1;

        // The actual calculation is somewhat arbitrary, but we are going for
        // about 1cm buttons, regardless of resultion
        // We discourage fractional scale factors
        float how_many_pixels_in_mm =
            get_monitor_rect(best).area() / (widthMM * heightMM);
        float scale = sqrt(how_many_pixels_in_mm) / 5.f;
        if (scale < 1.f) return 1;
        return (int)(floor(scale));
    }

    std::tuple<uint8_t, uint8_t, uint8_t> get_texcolor(video_frame texture, texture_coordinate texcoords)
    {
        const int w = texture.get_width(), h = texture.get_height();
        int x = std::min(std::max(int(texcoords.u*w + .5f), 0), w - 1);
        int y = std::min(std::max(int(texcoords.v*h + .5f), 0), h - 1);
        int idx = x*texture.get_bytes_per_pixel() + y*texture.get_stride_in_bytes();
        const auto texture_data = reinterpret_cast<const uint8_t*>(texture.get_data());
        return std::tuple<uint8_t, uint8_t, uint8_t>(
            texture_data[idx], texture_data[idx + 1], texture_data[idx + 2]);
    }

    void export_to_ply(const std::string& fname, notifications_model& ns, points points, video_frame texture)
    {

        std::thread([&ns, points, texture, fname]() {
            std::string texfname(fname);
            texfname += ".png";

            const auto vertices = points.get_vertices();
            const auto texcoords = points.get_texture_coordinates();
            const auto tex = reinterpret_cast<const uint8_t*>(texture.get_data());
            std::vector<vertex> new_vertices;
            //std::vector<texture_coordinate> new_texcoords;
            std::vector<std::tuple<uint8_t, uint8_t, uint8_t>> new_tex;
            new_vertices.reserve(points.size());
            //new_texcoords.reserve(points.size());
            new_tex.reserve(points.size());

            for (int i = 0; i < points.size(); ++i)
                if (std::abs(vertices[i].x) >= 1e-6 || std::abs(vertices[i].y) >= 1e-6 || std::abs(vertices[i].z) >= 1e-6)
                {
                    new_vertices.push_back(vertices[i]);
                    if (texture)
                    {
                        //new_texcoords.push_back(texcoords[i]);
                        auto color = get_texcolor(texture, texcoords[i]);
                        new_tex.push_back(color);
                    }

                }

            std::ofstream out(fname);
            out << "ply\n";
            out << "format binary_little_endian 1.0\n" /*"format ascii 1.0\n"*/;
            out << "comment pointcloud saved from Realsense Viewer\n";
            //if (texture) out << "comment TextureFile " << get_file_name(texfname) << "\n";
            out << "element vertex " << new_vertices.size() << "\n";
            out << "property float" << sizeof(float) * 8 << " x\n";
            out << "property float" << sizeof(float) * 8 << " y\n";
            out << "property float" << sizeof(float) * 8 << " z\n";
            if (texture)
            {
                //out << "property float" << sizeof(float) * 8 << " u\n";
                //out << "property float" << sizeof(float) * 8 << " v\n";
                out << "property uchar red\n";
                out << "property uchar green\n";
                out << "property uchar blue\n";
            }
            out << "end_header\n";
            out.close();

            out.open(fname, std::ios_base::app | std::ios_base::binary);
            for (int i = 0; i < new_vertices.size(); ++i)
            {
                // we assume little endian architecture on your device
                out.write(reinterpret_cast<const char*>(&(new_vertices[i].x)), sizeof(float));
                out.write(reinterpret_cast<const char*>(&(new_vertices[i].y)), sizeof(float));
                out.write(reinterpret_cast<const char*>(&(new_vertices[i].z)), sizeof(float));
                //                out << new_vertices[i].x << ' ' << new_vertices[i].y << ' ' << new_vertices[i].z;
                if (texture)
                {
                    //out.write(reinterpret_cast<const char*>(&(new_texcoords[i].u)), sizeof(float));
                    //out.write(reinterpret_cast<const char*>(&(new_texcoords[i].v)), sizeof(float));
                    out.write(reinterpret_cast<const char*>(&(std::get<0>(new_tex[i]))), sizeof(uint8_t));
                    out.write(reinterpret_cast<const char*>(&(std::get<1>(new_tex[i]))), sizeof(uint8_t));
                    out.write(reinterpret_cast<const char*>(&(std::get<2>(new_tex[i]))), sizeof(uint8_t));
                    //                    out << std::hex << ' ' << std::get<0>(new_tex[i]) << ' ' << std::get<1>(new_tex[i]) << ' ' << std::get<2>(new_tex[i]);
                }
                //                out << '\n';
            }

            /* save texture to texfname */
            //if (texture) stbi_write_png(texfname.data(), texture.get_width(), texture.get_height(), texture.get_bytes_per_pixel(), texture.get_data(), texture.get_width() * texture.get_bytes_per_pixel());

            ns.add_notification({ to_string() << "Finished saving 3D view " << (texture ? "to " : "without texture to ") << fname,
                std::chrono::duration_cast<std::chrono::duration<double,std::micro>>(std::chrono::high_resolution_clock::now().time_since_epoch()).count(),
                RS2_LOG_SEVERITY_INFO,
                RS2_NOTIFICATION_CATEGORY_UNKNOWN_ERROR });
        }).detach();
    }

    const char* file_dialog_open(file_dialog_mode flags, const char* filters, const char* default_path, const char* default_name)
    {
        return noc_file_dialog_open(flags, filters, default_path, default_name);
    }

    int save_to_png(const char* filename,
        size_t pixel_width, size_t pixels_height, size_t bytes_per_pixel,
        const void* raster_data, size_t stride_bytes)
    {
        return stbi_write_png(filename, pixel_width, pixels_height, bytes_per_pixel, raster_data, stride_bytes);
    }

    std::vector<const char*> get_string_pointers(const std::vector<std::string>& vec)
    {
        std::vector<const char*> res;
        for (auto&& s : vec) res.push_back(s.c_str());
        return res;
    }

    bool option_model::draw(std::string& error_message)
    {
        auto res = false;
        if (supported)
        {
            auto desc = endpoint->get_option_description(opt);

            if (is_checkbox())
            {
                auto bool_value = value > 0.0f;
                if (ImGui::Checkbox(label.c_str(), &bool_value))
                {
                    res = true;
                    value = bool_value ? 1.0f : 0.0f;
                    try
                    {
                        endpoint->set_option(opt, value);
                        *invalidate_flag = true;
                    }
                    catch (const error& e)
                    {
                        error_message = error_to_string(e);
                    }
                }
                if (ImGui::IsItemHovered() && desc)
                {
                    ImGui::SetTooltip("%s", desc);
                }
            }
            else
            {
                if (!is_enum())
                {
                    std::string txt = to_string() << rs2_option_to_string(opt) << ":";
                    ImGui::Text("%s", txt.c_str());

                    ImGui::SameLine();
                    ImGui::PushStyleColor(ImGuiCol_Text, { 0.5f, 0.5f, 0.5f, 1.f });
                    ImGui::Text("(?)");
                    ImGui::PopStyleColor();
                    if (ImGui::IsItemHovered() && desc)
                    {
                        ImGui::SetTooltip("%s", desc);
                    }

                    ImGui::PushItemWidth(-1);

                    try
                    {
                        if (read_only)
                        {
                            ImVec2 vec{ 0, 14 };
                            std::string text = (value == (int)value) ? std::to_string((int)value) : std::to_string(value);
                            if (range.min != range.max)
                            {
                                ImGui::ProgressBar((value / (range.max - range.min)), vec, text.c_str());
                            }
                            else //constant value options
                            {
                                auto c = ImGui::ColorConvertU32ToFloat4(ImGui::GetColorU32(ImGuiCol_FrameBg));
                                ImGui::PushStyleColor(ImGuiCol_FrameBgActive, c);
                                ImGui::PushStyleColor(ImGuiCol_FrameBgHovered, c);
                                float dummy = (int)value;
                                ImGui::DragFloat(id.c_str(), &dummy, 1, 0, 0, text.c_str());
                                ImGui::PopStyleColor(2);
                            }
                        }
                        else if (is_all_integers())
                        {
                            auto int_value = static_cast<int>(value);
                            if (ImGui::SliderIntWithSteps(id.c_str(), &int_value,
                                static_cast<int>(range.min),
                                static_cast<int>(range.max),
                                static_cast<int>(range.step)))
                            {
                                // TODO: Round to step?
                                value = static_cast<float>(int_value);
                                endpoint->set_option(opt, value);
                                *invalidate_flag = true;
                                res = true;
                            }
                        }
                        else
                        {
                            if (ImGui::SliderFloat(id.c_str(), &value,
                                range.min, range.max, "%.4f"))
                            {
                                endpoint->set_option(opt, value);
                                *invalidate_flag = true;
                                res = true;
                            }
                        }
                    }
                    catch (const error& e)
                    {
                        error_message = error_to_string(e);
                    }
                }
                else
                {
                    std::string txt = to_string() << rs2_option_to_string(opt) << ":";
                    auto col_id = id + "columns";
                    //ImGui::Columns(2, col_id.c_str(), false);
                    //ImGui::SetColumnOffset(1, 120);



                    ImGui::Text("%s", txt.c_str());
                    if (ImGui::IsItemHovered() && desc)
                    {
                        ImGui::SetTooltip("%s", desc);
                    }

                    ImGui::SameLine(); ImGui::SetCursorPosX(135);

                    ImGui::PushItemWidth(-1);

                    std::vector<const char*> labels;
                    auto selected = 0, counter = 0;
                    for (auto i = range.min; i <= range.max; i += range.step, counter++)
                    {
                        if (std::fabs(i - value) < 0.001f) selected = counter;
                        labels.push_back(endpoint->get_option_value_description(opt, i));
                    }
                    ImGui::PushStyleColor(ImGuiCol_TextSelectedBg, { 1,1,1,1 });

                    try
                    {
                        if (ImGui::Combo(id.c_str(), &selected, labels.data(),
                            static_cast<int>(labels.size())))
                        {
                            value = range.min + range.step * selected;
                            endpoint->set_option(opt, value);
                            *invalidate_flag = true;
                            res = true;
                        }
                    }
                    catch (const error& e)
                    {
                        error_message = error_to_string(e);
                    }

                    ImGui::PopStyleColor();

                    ImGui::PopItemWidth();

                    ImGui::NextColumn();
                    ImGui::Columns(1);
                }


            }

            if (!read_only && opt == RS2_OPTION_ENABLE_AUTO_EXPOSURE && dev->auto_exposure_enabled && dev->streaming)
            {
                ImGui::SameLine(0, 10);
                std::string button_label = label;
                auto index = label.find_last_of('#');
                if (index != std::string::npos)
                {
                    button_label = label.substr(index + 1);
                }

                ImGui::PushStyleColor(ImGuiCol_TextSelectedBg, { 1.f,1.f,1.f,1.f });
                if (!dev->roi_checked)
                {
                    std::string caption = to_string() << "Set ROI##" << button_label;
                    if (ImGui::Button(caption.c_str(), { 55, 0 }))
                    {
                        dev->roi_checked = true;
                    }
                }
                else
                {
                    std::string caption = to_string() << "Cancel##" << button_label;
                    if (ImGui::Button(caption.c_str(), { 55, 0 }))
                    {
                        dev->roi_checked = false;
                    }
                }
                ImGui::PopStyleColor();

                if (ImGui::IsItemHovered())
                    ImGui::SetTooltip("Select custom region of interest for the auto-exposure algorithm\nClick the button, then draw a rect on the frame");
            }
        }

        return res;
    }

    void option_model::update_supported(std::string& error_message)
    {
        try
        {
            supported = endpoint->supports(opt);
        }
        catch (const error& e)
        {
            error_message = error_to_string(e);
        }
    }

    void option_model::update_read_only_status(std::string& error_message)
    {
        try
        {
            read_only = endpoint->is_option_read_only(opt);
        }
        catch (const error& e)
        {
            error_message = error_to_string(e);
        }
    }

    void option_model::update_all_fields(std::string& error_message, notifications_model& model)
    {
        try
        {
            if (supported = endpoint->supports(opt))
            {
                value = endpoint->get_option(opt);
                range = endpoint->get_option_range(opt);
                read_only = endpoint->is_option_read_only(opt);
            }
        }
        catch (const error& e)
        {
            if (read_only) {
                auto timestamp = std::chrono::duration<double, std::milli>(std::chrono::system_clock::now().time_since_epoch()).count();
                model.add_notification({ to_string() << "Could not refresh read-only option " << rs2_option_to_string(opt) << ": " << e.what(),
                    timestamp,
                    RS2_LOG_SEVERITY_WARN,
                    RS2_NOTIFICATION_CATEGORY_UNKNOWN_ERROR });
            }
            else
                error_message = error_to_string(e);
        }
    }

    bool option_model::is_all_integers() const
    {
        return is_integer(range.min) && is_integer(range.max) &&
            is_integer(range.def) && is_integer(range.step);
    }

    bool option_model::is_enum() const
    {
        if (range.step < 0.001f) return false;

        for (auto i = range.min; i <= range.max; i += range.step)
        {
            if (endpoint->get_option_value_description(opt, i) == nullptr)
                return false;
        }
        return true;
    }

    bool option_model::is_checkbox() const
    {
        return range.max == 1.0f &&
            range.min == 0.0f &&
            range.step == 1.0f;
    }

    void subdevice_model::populate_options(std::map<int, option_model>& opt_container,
        const device& dev,
        const sensor& s,
        bool* options_invalidated,
        subdevice_model* model,
        std::shared_ptr<options> options,
        std::string& error_message)
    {
        for (auto i = 0; i < RS2_OPTION_COUNT; i++)
        {
            option_model metadata;
            auto opt = static_cast<rs2_option>(i);

            std::stringstream ss;
            ss << "##" << dev.get_info(RS2_CAMERA_INFO_NAME)
                << "/" << s.get_info(RS2_CAMERA_INFO_NAME)
                << "/" << rs2_option_to_string(opt);
            metadata.id = ss.str();
            metadata.opt = opt;
            metadata.endpoint = options;
            metadata.label = rs2_option_to_string(opt) + std::string("##") + ss.str();
            metadata.invalidate_flag = options_invalidated;
            metadata.dev = model;

            metadata.supported = options->supports(opt);
            if (metadata.supported)
            {
                try
                {
                    metadata.range = options->get_option_range(opt);
                    metadata.read_only = options->is_option_read_only(opt);
                    if (!metadata.read_only)
                        metadata.value = options->get_option(opt);
                }
                catch (const error& e)
                {
                    metadata.range = { 0, 1, 0, 0 };
                    metadata.value = 0;
                    error_message = error_to_string(e);
                }
            }
            opt_container[opt] = metadata;
        }
    }


    processing_block_model::processing_block_model(subdevice_model* owner,
        const std::string& name,
        std::shared_ptr<options> block,
        std::string& error_message)
        : _name(name), _block(block)
    {
        subdevice_model::populate_options(options_metadata,
            owner->dev, *owner->s, &owner->options_invalidated, owner, block, error_message);
    }

    subdevice_model::subdevice_model(device& dev, 
                                     std::shared_ptr<sensor> s, std::string& error_message)
        : s(s), dev(dev), ui(), last_valid_ui(), 
          streaming(false), _pause(false), depth_colorizer(std::make_shared<rs2::colorizer>())
    {
        try
        {
            if (s->supports(RS2_OPTION_ENABLE_AUTO_EXPOSURE))
                auto_exposure_enabled = s->get_option(RS2_OPTION_ENABLE_AUTO_EXPOSURE) > 0;
        }
        catch (...)
        {

        }

        try
        {
            if (s->supports(RS2_OPTION_DEPTH_UNITS))
                depth_units = s->get_option(RS2_OPTION_DEPTH_UNITS);
        }
        catch (...)
        {

        }

        if (s->is<depth_sensor>())
        {
            auto colorizer = std::make_shared<processing_block_model>(
                this, "Depth Visualization", depth_colorizer, error_message);
            post_processing.push_back(colorizer);
        }

        populate_options(options_metadata, dev, *s, &options_invalidated, this, s, error_message);

        try
        {
            auto uvc_profiles = s->get_stream_profiles();
            reverse(begin(uvc_profiles), end(uvc_profiles));
            for (auto&& profile : uvc_profiles)
            {
                std::stringstream res;
                if (auto vid_prof = profile.as<video_stream_profile>())
                {
                    res << vid_prof.width() << " x " << vid_prof.height();
                    push_back_if_not_exists(res_values, std::pair<int, int>(vid_prof.width(), vid_prof.height()));
                    push_back_if_not_exists(resolutions, res.str());
                }

                std::stringstream fps;
                fps << profile.fps();
                push_back_if_not_exists(fps_values_per_stream[profile.unique_id()], profile.fps());
                push_back_if_not_exists(shared_fps_values, profile.fps());
                push_back_if_not_exists(fpses_per_stream[profile.unique_id()], fps.str());
                push_back_if_not_exists(shared_fpses, fps.str());
                stream_display_names[profile.unique_id()] = profile.stream_name();

                std::string format = rs2_format_to_string(profile.format());

                push_back_if_not_exists(formats[profile.unique_id()], format);
                push_back_if_not_exists(format_values[profile.unique_id()], profile.format());

                auto any_stream_enabled = false;
                for (auto it : stream_enabled)
                {
                    if (it.second)
                    {
                        any_stream_enabled = true;
                        break;
                    }
                }
                if (!any_stream_enabled)
                {
                    stream_enabled[profile.unique_id()] = true;
                }

                profiles.push_back(profile);
            }

            for (auto&& fps_list : fps_values_per_stream)
            {
                sort_together(fps_list.second, fpses_per_stream[fps_list.first]);
            }
            sort_together(shared_fps_values, shared_fpses);
            sort_together(res_values, resolutions);

            show_single_fps_list = is_there_common_fps();

            // set default selections
            int selection_index;

            if (!show_single_fps_list)
            {
                for (auto fps_array : fps_values_per_stream)
                {
                    if (get_default_selection_index(fps_array.second, 30, &selection_index))
                    {
                        ui.selected_fps_id[fps_array.first] = selection_index;
                        break;
                    }
                }
            }
            else
            {
                if (get_default_selection_index(shared_fps_values, 30, &selection_index))
                    ui.selected_shared_fps_id = selection_index;
            }

            for (auto format_array : format_values)
            {
                for (auto format : { RS2_FORMAT_RGB8,
                                     RS2_FORMAT_Z16,
                                     RS2_FORMAT_Y8,
                                     RS2_FORMAT_MOTION_XYZ32F })
                {
                    if (get_default_selection_index(format_array.second, format, &selection_index))
                    {
                        ui.selected_format_id[format_array.first] = selection_index;
                        break;
                    }
                }
            }

            // For Realtec sensors
            auto rgb_rotation_btn = (val_in_range(std::string(dev.get_info(RS2_CAMERA_INFO_PRODUCT_ID)),
            { std::string("0AD3") ,std::string("0B07") }) &&
                val_in_range(std::string(s->get_info(RS2_CAMERA_INFO_NAME)), { std::string("RGB Camera") }));
            // Limit Realtec sensor default
            auto constrain = (rgb_rotation_btn) ? std::make_pair(640, 480) : std::make_pair(0, 0);
            get_default_selection_index(res_values, constrain, &selection_index);
            ui.selected_res_id = selection_index;

            while (ui.selected_res_id >= 0 && !is_selected_combination_supported()) ui.selected_res_id--;
            last_valid_ui = ui;
        }
        catch (const error& e)
        {
            error_message = error_to_string(e);
        }
    }


    bool subdevice_model::is_there_common_fps()
    {
        std::vector<int> first_fps_group;
        auto group_index = 0;
        for (; group_index < fps_values_per_stream.size(); ++group_index)
        {
            if (!fps_values_per_stream[(rs2_stream)group_index].empty())
            {
                first_fps_group = fps_values_per_stream[(rs2_stream)group_index];
                break;
            }
        }

        for (int i = group_index + 1; i < fps_values_per_stream.size(); ++i)
        {
            auto fps_group = fps_values_per_stream[(rs2_stream)i];
            if (fps_group.empty())
                continue;

            for (auto& fps1 : first_fps_group)
            {
                auto it = std::find_if(std::begin(fps_group),
                    std::end(fps_group),
                    [&](const int& fps2)
                {
                    return fps2 == fps1;
                });
                if (it != std::end(fps_group))
                {
                    break;
                }
                return false;
            }
        }
        return true;
    }

    bool subdevice_model::draw_stream_selection()
    {
        bool res = false;

        std::string label = to_string() << "Stream Selection Columns##" << dev.get_info(RS2_CAMERA_INFO_NAME)
            << s->get_info(RS2_CAMERA_INFO_NAME);

        auto streaming_tooltip = [&]() {
            if (streaming && ImGui::IsItemHovered())
                ImGui::SetTooltip("Can't modify while streaming");
        };

        //ImGui::Columns(2, label.c_str(), false);
        //ImGui::SetColumnOffset(1, 135);
        auto col0 = ImGui::GetCursorPosX();
        auto col1 = 145.f;

        // Draw combo-box with all resolution options for this device
        auto res_chars = get_string_pointers(resolutions);
        ImGui::Text("Resolution:");
        streaming_tooltip();
        ImGui::SameLine(); ImGui::SetCursorPosX(col1);

        label = to_string() << "##" << dev.get_info(RS2_CAMERA_INFO_NAME)
            << s->get_info(RS2_CAMERA_INFO_NAME) << " resolution";
        if (streaming)
        {
            ImGui::Text("%s", res_chars[ui.selected_res_id]);
            streaming_tooltip();
        }
        else
        {
            ImGui::PushItemWidth(-1);
            ImGui::PushStyleColor(ImGuiCol_TextSelectedBg, { 1,1,1,1 });
            if (ImGui::Combo(label.c_str(), &ui.selected_res_id, res_chars.data(),
                static_cast<int>(res_chars.size())))
            {
                res = true;
            }
            ImGui::PopStyleColor();
            ImGui::PopItemWidth();
        }
        ImGui::SetCursorPosX(col0);

        if (draw_fps_selector)
        {
            // FPS
            if (show_single_fps_list)
            {
                auto fps_chars = get_string_pointers(shared_fpses);
                ImGui::Text("Frame Rate (FPS):");
                streaming_tooltip();
                ImGui::SameLine(); ImGui::SetCursorPosX(col1);

                label = to_string() << "##" << dev.get_info(RS2_CAMERA_INFO_NAME)
                    << s->get_info(RS2_CAMERA_INFO_NAME) << " fps";

                if (streaming)
                {
                    ImGui::Text("%s", fps_chars[ui.selected_shared_fps_id]);
                    streaming_tooltip();
                }
                else
                {
                    ImGui::PushItemWidth(-1);
                    ImGui::PushStyleColor(ImGuiCol_TextSelectedBg, { 1,1,1,1 });
                    if (ImGui::Combo(label.c_str(), &ui.selected_shared_fps_id, fps_chars.data(),
                        static_cast<int>(fps_chars.size())))
                    {
                        res = true;
                    }
                    ImGui::PopStyleColor();
                    ImGui::PopItemWidth();
                }

                ImGui::SetCursorPosX(col0);
            }
        }

        if (draw_streams_selector)
        {
            if (!streaming)
            {
                ImGui::Text("Available Streams:");
            }

            // Draw combo-box with all format options for current device
            for (auto&& f : formats)
            {
                // Format
                if (f.second.size() == 0)
                    continue;

                auto formats_chars = get_string_pointers(f.second);
                if (!streaming || (streaming && stream_enabled[f.first]))
                {
                    if (streaming)
                    {
                        label = to_string() << stream_display_names[f.first] << (show_single_fps_list ? "" : " stream:");
                        ImGui::Text("%s", label.c_str());
                        streaming_tooltip();
                    }
                    else
                    {
                        label = to_string() << stream_display_names[f.first] << "##" << f.first;
                        ImGui::Checkbox(label.c_str(), &stream_enabled[f.first]);
                    }
                }

                if (stream_enabled[f.first])
                {
                    ImGui::SameLine(); ImGui::SetCursorPosX(col1);

                    //if (show_single_fps_list) ImGui::SameLine();

                    label = to_string() << "##" << dev.get_info(RS2_CAMERA_INFO_NAME)
                        << s->get_info(RS2_CAMERA_INFO_NAME)
                        << " " << f.first << " format";

                    if (!show_single_fps_list)
                    {
                        ImGui::Text("Format:");
                        streaming_tooltip();
                        ImGui::SameLine(); ImGui::SetCursorPosX(col1);
                    }

                    if (streaming)
                    {
                        ImGui::Text("%s", formats_chars[ui.selected_format_id[f.first]]);
                        streaming_tooltip();
                    }
                    else
                    {
                        ImGui::PushItemWidth(-1);
                        ImGui::PushStyleColor(ImGuiCol_TextSelectedBg, { 1,1,1,1 });
                        ImGui::Combo(label.c_str(), &ui.selected_format_id[f.first], formats_chars.data(),
                            static_cast<int>(formats_chars.size()));
                        ImGui::PopStyleColor();
                        ImGui::PopItemWidth();
                    }
                    ImGui::SetCursorPosX(col0);
                    // FPS
                    // Draw combo-box with all FPS options for this device
                    if (!show_single_fps_list && !fpses_per_stream[f.first].empty() && stream_enabled[f.first])
                    {
                        auto fps_chars = get_string_pointers(fpses_per_stream[f.first]);
                        ImGui::Text("Frame Rate (FPS):");
                        streaming_tooltip();
                        ImGui::SameLine(); ImGui::SetCursorPosX(col1);

                        label = to_string() << s->get_info(RS2_CAMERA_INFO_NAME)
                            << s->get_info(RS2_CAMERA_INFO_NAME)
                            << f.first << " fps";

                        if (streaming)
                        {
                            ImGui::Text("%s", fps_chars[ui.selected_fps_id[f.first]]);
                            streaming_tooltip();
                        }
                        else
                        {
                            ImGui::PushItemWidth(-1);
                            ImGui::PushStyleColor(ImGuiCol_TextSelectedBg, { 1,1,1,1 });
                            ImGui::Combo(label.c_str(), &ui.selected_fps_id[f.first], fps_chars.data(),
                                static_cast<int>(fps_chars.size()));
                            ImGui::PopStyleColor();
                            ImGui::PopItemWidth();
                        }
                        ImGui::SetCursorPosX(col0);
                    }
                }
                else
                {
                    //ImGui::NextColumn();
                }

                //if (streaming && rgb_rotation_btn && ImGui::Button("Flip Stream Orientation", ImVec2(160, 20)))
                //{
                //    rotate_rgb_image(dev, res_values[selected_res_id].first);
                //    if (ImGui::IsItemHovered())
                //        ImGui::SetTooltip("Rotate Sensor 180 deg");
                //}
            }
        }

        ImGui::SetCursorPosY(ImGui::GetCursorPosY() + 5);
        return res;
    }

    bool subdevice_model::is_selected_combination_supported()
    {
        std::vector<stream_profile> results;

        for (auto&& f : formats)
        {
            auto stream = f.first;
            if (stream_enabled[stream] && res_values.size() > 0)
            {
                auto width = res_values[ui.selected_res_id].first;
                auto height = res_values[ui.selected_res_id].second;

                auto fps = 0;
                if (show_single_fps_list)
                    fps = shared_fps_values[ui.selected_shared_fps_id];
                else
                    fps = fps_values_per_stream[stream][ui.selected_fps_id[stream]];

                auto format = format_values[stream][ui.selected_format_id[stream]];

                for (auto&& p : profiles)
                {
                    if (auto vid_prof = p.as<video_stream_profile>())
                    {
                        if (vid_prof.width() == width &&
                            vid_prof.height() == height &&
                            p.unique_id() == stream &&
                            p.fps() == fps &&
                            p.format() == format)
                            results.push_back(p);
                    }
                    else
                    {
                        if (p.fps() == fps &&
                            p.unique_id() == stream &&
                            p.format() == format)
                            results.push_back(p);
                    }
                }
            }
        }

        return results.size() > 0;
    }

    std::vector<stream_profile> subdevice_model::get_selected_profiles()
    {
        std::vector<stream_profile> results;

        std::stringstream error_message;
        error_message << "The profile ";

        for (auto&& f : formats)
        {
            auto stream = f.first;
            if (stream_enabled[stream])
            {
                auto width = res_values[ui.selected_res_id].first;
                auto height = res_values[ui.selected_res_id].second;
                auto format = format_values[stream][ui.selected_format_id[stream]];

                auto fps = 0;
                if (show_single_fps_list)
                    fps = shared_fps_values[ui.selected_shared_fps_id];
                else
                    fps = fps_values_per_stream[stream][ui.selected_fps_id[stream]];

                error_message << "\n{" << stream_display_names[stream] << ","
                    << width << "x" << height << " at " << fps << "Hz, "
                    << rs2_format_to_string(format) << "} ";

                for (auto&& p : profiles)
                {
                    if (auto vid_prof = p.as<video_stream_profile>())
                    {
                        if (vid_prof.width() == width &&
                            vid_prof.height() == height &&
                            p.unique_id() == stream &&
                            p.fps() == fps &&
                            p.format() == format)
                            results.push_back(p);
                    }
                    else
                    {
                        if (p.fps() == fps &&
                            p.unique_id() == stream &&
                            p.format() == format)
                            results.push_back(p);
                    }
                }
            }
        }
        if (results.size() == 0)
        {
            error_message << " is unsupported!";
            throw std::runtime_error(error_message.str());
        }
        return results;
    }

    void subdevice_model::stop()
    {
        streaming = false;
        _pause = false;

        s->stop();

        queues.foreach([&](frame_queue& q)
        {
            frame f;
            while (q.poll_for_frame(&f));
        });

        s->close();
    }

    bool subdevice_model::is_paused() const
    {
        return _pause.load();
    }

    void subdevice_model::pause()
    {
        _pause = true;
    }

    void subdevice_model::resume()
    {
        _pause = false;
    }

    void subdevice_model::play(const std::vector<stream_profile>& profiles, viewer_model& viewer)
    {
        s->open(profiles);
        try {
            s->start([&](frame f) {
                auto index = f.get_profile().unique_id();
                if (viewer.synchronization_enable)
                {
                    if (index == viewer.selected_depth_source_uid || index ==  viewer.selected_tex_source_uid)
                        viewer.s(f);
                }
                queues.at(index).enqueue(f);
            });

        }

        catch (...)
        {
            s->close();
            throw;
        }

        streaming = true;
    }

    void subdevice_model::update(std::string& error_message, notifications_model& notifications)
    {
        if (options_invalidated)
        {
            next_option = 0;
            options_invalidated = false;
        }
        if (next_option < RS2_OPTION_COUNT)
        {
            auto& opt_md = options_metadata[static_cast<rs2_option>(next_option)];
            opt_md.update_all_fields(error_message, notifications);

            if (next_option == RS2_OPTION_ENABLE_AUTO_EXPOSURE)
            {
                auto old_ae_enabled = auto_exposure_enabled;
                auto_exposure_enabled = opt_md.value > 0;

                if (!old_ae_enabled && auto_exposure_enabled)
                {
                    try
                    {
                        if (s->is<roi_sensor>())
                        {
                            auto r = s->as<roi_sensor>().get_region_of_interest();
                            roi_rect.x = static_cast<float>(r.min_x);
                            roi_rect.y = static_cast<float>(r.min_y);
                            roi_rect.w = static_cast<float>(r.max_x - r.min_x);
                            roi_rect.h = static_cast<float>(r.max_y - r.min_y);
                        }
                    }
                    catch (...)
                    {
                        auto_exposure_enabled = false;
                    }
                }


            }

            if (next_option == RS2_OPTION_DEPTH_UNITS)
            {
                opt_md.dev->depth_units = opt_md.value;
            }

            next_option++;
        }
    }

    void subdevice_model::draw_options(const std::vector<rs2_option>& drawing_order,
        bool update_read_only_options, std::string& error_message,
        notifications_model& notifications)
    {
        for (auto& opt : drawing_order)
        {
            draw_option(opt, update_read_only_options, error_message, notifications);
        }

        for (auto i = 0; i < RS2_OPTION_COUNT; i++)
        {
            auto opt = static_cast<rs2_option>(i);
            if (std::find(drawing_order.begin(), drawing_order.end(), opt) == drawing_order.end())
            {
                draw_option(opt, update_read_only_options, error_message, notifications);
            }
        }
    }

    bool option_model::draw_option(bool update_read_only_options,
        bool is_streaming,
        std::string& error_message, notifications_model& model)
    {
        if (update_read_only_options)
        {
            update_supported(error_message);
            if (supported && is_streaming)
            {
                update_read_only_status(error_message);
                if (read_only)
                {
                    update_all_fields(error_message, model);
                }
            }
        }
        return draw(error_message);
    }

    stream_model::stream_model()
        : texture(std::unique_ptr<texture_buffer>(new texture_buffer())),
        _stream_not_alive(std::chrono::milliseconds(1500))
    {}

    void stream_model::upload_frame(frame&& f)
    {
        if (dev && dev->is_paused()) return;

        last_frame = std::chrono::high_resolution_clock::now();

        auto image = f.as<video_frame>();
        auto width = (image) ? image.get_width() : 640.f;
        auto height = (image) ? image.get_height() : 480.f;

        size = { static_cast<float>(width), static_cast<float>(height) };
        profile = f.get_profile();
        frame_number = f.get_frame_number();
        timestamp_domain = f.get_frame_timestamp_domain();
        timestamp = f.get_timestamp();
        fps.add_timestamp(f.get_timestamp(), f.get_frame_number());


        // populate frame metadata attributes
        for (auto i = 0; i < RS2_FRAME_METADATA_COUNT; i++)
        {
            if (f.supports_frame_metadata((rs2_frame_metadata_value)i))
                frame_md.md_attributes[i] = std::make_pair(true, f.get_frame_metadata((rs2_frame_metadata_value)i));
            else
                frame_md.md_attributes[i].first = false;
        }

        texture->upload(f);
    }

    void outline_rect(const rect& r)
    {
        glPushAttrib(GL_ENABLE_BIT);

        glLineWidth(1);
        glLineStipple(1, 0xAAAA);
        glEnable(GL_LINE_STIPPLE);

        glBegin(GL_LINE_STRIP);
        glVertex2f(r.x, r.y);
        glVertex2f(r.x, r.y + r.h);
        glVertex2f(r.x + r.w, r.y + r.h);
        glVertex2f(r.x + r.w, r.y);
        glVertex2f(r.x, r.y);
        glEnd();

        glPopAttrib();
    }

    void draw_rect(const rect& r, int line_width)
    {
        glPushAttrib(GL_ENABLE_BIT);

        glLineWidth(line_width);

        glBegin(GL_LINE_STRIP);
        glVertex2f(r.x, r.y);
        glVertex2f(r.x, r.y + r.h);
        glVertex2f(r.x + r.w, r.y + r.h);
        glVertex2f(r.x + r.w, r.y);
        glVertex2f(r.x, r.y);
        glVertex2f(r.x, r.y + r.h);
        glVertex2f(r.x + r.w, r.y + r.h);
        glVertex2f(r.x + r.w, r.y);
        glVertex2f(r.x, r.y);
        glEnd();

        glPopAttrib();
    }

    bool stream_model::is_stream_visible()
    {
        if (dev &&
            (dev->is_paused() ||
            (dev->streaming && dev->dev.is<playback>()) ||
                (dev->streaming /*&& texture->get_last_frame()*/)))
        {
            return true;
        }
        return false;
    }

    bool stream_model::is_stream_alive()
    {
        if (dev &&
            (dev->is_paused() ||
            (dev->streaming && dev->dev.is<playback>())))
        {
            last_frame = std::chrono::high_resolution_clock::now();
            return true;
        }

        using namespace std::chrono;
        auto now = high_resolution_clock::now();
        auto diff = now - last_frame;
        auto ms = duration_cast<milliseconds>(diff).count();
        _stream_not_alive.add_value(ms > _frame_timeout + _min_timeout);
        return !_stream_not_alive.eval();
    }

    void stream_model::begin_stream(std::shared_ptr<subdevice_model> d, rs2::stream_profile p)
    {
        dev = d;
        profile = p;
        profile = p;
        texture->colorize = d->depth_colorizer;

        if (auto vd = p.as<video_stream_profile>())
        {
            size = {
                static_cast<float>(vd.width()),
                static_cast<float>(vd.height()) };
        };
        _stream_not_alive.reset();
    }

    void stream_model::update_ae_roi_rect(const rect& stream_rect, const mouse_info& mouse, std::string& error_message)
    {
        if (dev->roi_checked)
        {
            auto&& sensor = dev->s;
            // Case 1: Starting Dragging of the ROI rect
            // Pre-condition: not capturing already + mouse is down + we are inside stream rect
            if (!capturing_roi && mouse.mouse_down && stream_rect.contains(mouse.cursor))
            {
                // Initialize roi_display_rect with drag-start position
                roi_display_rect.x = mouse.cursor.x;
                roi_display_rect.y = mouse.cursor.y;
                roi_display_rect.w = 0; // Still unknown, will be update later
                roi_display_rect.h = 0;
                capturing_roi = true; // Mark that we are in process of capturing the ROI rect
            }
            // Case 2: We are in the middle of dragging (capturing) ROI rect and we did not leave the stream boundaries
            if (capturing_roi && stream_rect.contains(mouse.cursor))
            {
                // x,y remain the same, only update the width,height with new mouse position relative to starting mouse position
                roi_display_rect.w = mouse.cursor.x - roi_display_rect.x;
                roi_display_rect.h = mouse.cursor.y - roi_display_rect.y;
            }
            // Case 3: We are in middle of dragging (capturing) and mouse was released
            if (!mouse.mouse_down && capturing_roi && stream_rect.contains(mouse.cursor))
            {
                // Update width,height one last time
                roi_display_rect.w = mouse.cursor.x - roi_display_rect.x;
                roi_display_rect.h = mouse.cursor.y - roi_display_rect.y;
                capturing_roi = false; // Mark that we are no longer dragging

                if (roi_display_rect) // If the rect is not empty?
                {
                    // Convert from local (pixel) coordinate system to device coordinate system
                    auto r = roi_display_rect;
                    r = r.normalize(stream_rect).unnormalize(_normalized_zoom.unnormalize(get_stream_bounds()));
                    dev->roi_rect = r; // Store new rect in device coordinates into the subdevice object

                    // Send it to firmware:
                    // Step 1: get rid of negative width / height
                    region_of_interest roi{};
                    roi.min_x = std::min(r.x, r.x + r.w);
                    roi.max_x = std::max(r.x, r.x + r.w);
                    roi.min_y = std::min(r.y, r.y + r.h);
                    roi.max_y = std::max(r.y, r.y + r.h);

                    try
                    {
                        // Step 2: send it to firmware
                        if (sensor->is<roi_sensor>())
                        {
                            sensor->as<roi_sensor>().set_region_of_interest(roi);
                        }
                    }
                    catch (const error& e)
                    {
                        error_message = error_to_string(e);
                    }
                }
                else // If the rect is empty
                {
                    try
                    {
                        // To reset ROI, just set ROI to the entire frame
                        auto x_margin = (int)size.x / 8;
                        auto y_margin = (int)size.y / 8;

                        // Default ROI behaviour is center 3/4 of the screen:
                        if (sensor->is<roi_sensor>())
                        {
                            sensor->as<roi_sensor>().set_region_of_interest({ x_margin, y_margin,
                                                                             (int)size.x - x_margin - 1,
                                                                             (int)size.y - y_margin - 1 });
                        }

                        roi_display_rect = { 0, 0, 0, 0 };
                        dev->roi_rect = { 0, 0, 0, 0 };
                    }
                    catch (const error& e)
                    {
                        error_message = error_to_string(e);
                    }
                }

                dev->roi_checked = false;
            }
            // If we left stream bounds while capturing, stop capturing
            if (capturing_roi && !stream_rect.contains(mouse.cursor))
            {
                capturing_roi = false;
            }

            // When not capturing, just refresh the ROI rect in case the stream box moved
            if (!capturing_roi)
            {
                auto r = dev->roi_rect; // Take the current from device, convert to local coordinates
                r = r.normalize(_normalized_zoom.unnormalize(get_stream_bounds())).unnormalize(stream_rect).cut_by(stream_rect);
                roi_display_rect = r;
            }

            // Display ROI rect
            glColor3f(1.0f, 1.0f, 1.0f);
            outline_rect(roi_display_rect);
        }
    }

    std::string get_file_name(const std::string& path)
    {
        std::string file_name;
        for (auto rit = path.rbegin(); rit != path.rend(); ++rit)
        {
            if (*rit == '\\' || *rit == '/')
                break;
            file_name += *rit;
        }
        std::reverse(file_name.begin(), file_name.end());
        return file_name;
    }

    bool draw_combo_box(const std::string& id, const std::vector<std::string>& device_names, int& new_index)
    {
        std::vector<const char*>  device_names_chars = get_string_pointers(device_names);
        return ImGui::Combo(id.c_str(), &new_index, device_names_chars.data(), static_cast<int>(device_names.size()));
    }

    void viewer_model::show_3dviewer_header(ImFont* font, rs2::rect stream_rect, bool& paused)
    {
        //frame texture_map;
        //static auto last_frame_number = 0;
        //for (auto&& s : streams)
        //{
        //    if (s.second.profile.stream_type() == RS2_STREAM_DEPTH && s.second.texture->last)
        //    {
        //        auto frame_number = s.second.texture->last.get_frame_number();

        //        if (last_frame_number == frame_number) break;
        //        last_frame_number = frame_number;

        //        for (auto&& s : streams)
        //        {
        //            if (s.second.profile.stream_type() != RS2_STREAM_DEPTH && s.second.texture->last)
        //            {
        //                rendered_tex_id = s.second.texture->get_gl_handle();
        //                texture_map = s.second.texture->last; // also save it for later
        //                pc.map_to(texture_map);
        //                break;
        //            }
        //        }

        //        if (s.second.dev && !s.second.dev->is_paused())
        //            depth_frames_to_render.enqueue(s.second.texture->last);
        //        break;
        //    }
        //}


        const auto top_bar_height = 32.f;
        const auto num_of_buttons = 4;

        auto flags = ImGuiWindowFlags_NoResize |
            ImGuiWindowFlags_NoMove |
            ImGuiWindowFlags_NoCollapse |
            ImGuiWindowFlags_NoTitleBar;

        ImGui::PushFont(font);
        ImGui::PushStyleColor(ImGuiCol_Text, light_grey);
        ImGui::PushStyleColor(ImGuiCol_TextSelectedBg, white);
        ImGui::PushStyleVar(ImGuiStyleVar_WindowPadding, { 0, 0 });

        ImGui::PushStyleColor(ImGuiCol_Button, header_window_bg);
        ImGui::PushStyleColor(ImGuiCol_ButtonHovered, header_window_bg);
        ImGui::PushStyleColor(ImGuiCol_ButtonActive, header_window_bg);
        ImGui::PushStyleColor(ImGuiCol_WindowBg, header_window_bg);
        ImGui::SetNextWindowPos({ stream_rect.x, stream_rect.y });
        ImGui::SetNextWindowSize({ stream_rect.w, top_bar_height });
        std::string label = to_string() << "header of 3dviewer";
        ImGui::Begin(label.c_str(), nullptr, flags);

        int selected_depth_source = -1;
        std::vector<std::string> depth_sources_str;
        std::vector<int> depth_sources;
        int i = 0;
        for (auto&& s : streams)
        {
            if (s.second.is_stream_visible() &&
                s.second.texture->get_last_frame() &&
                s.second.profile.stream_type() == RS2_STREAM_DEPTH)
            {
                if (selected_depth_source_uid == -1)
                {
                    selected_depth_source_uid = s.second.profile.unique_id();
                }
                if (s.second.profile.unique_id() == selected_depth_source_uid)
                {
                    selected_depth_source = i;
                }

                depth_sources.push_back(s.second.profile.unique_id());

                auto dev_name = s.second.dev ? s.second.dev->dev.get_info(RS2_CAMERA_INFO_NAME) : "Unknown";
                auto stream_name = rs2_stream_to_string(s.second.profile.stream_type());

                depth_sources_str.push_back(to_string() << dev_name << " " << stream_name);

                i++;
            }
        }

        if (depth_sources_str.size() > 0 && allow_3d_source_change)
        {
            ImGui::SetCursorPos({ 7, 7 });
            ImGui::Text("Depth Source:"); ImGui::SameLine();

            ImGui::SetCursorPosY(7);
            ImGui::PushItemWidth(190);
            draw_combo_box("##Depth Source", depth_sources_str, selected_depth_source);
            i = 0;
            for (auto&& s : streams)
            {
                if (s.second.is_stream_visible() &&
                    s.second.texture->get_last_frame() &&
                    s.second.profile.stream_type() == RS2_STREAM_DEPTH)
                {
                    if (i == selected_depth_source)
                    {
                        selected_depth_source_uid = s.second.profile.unique_id();
                    }
                    i++;
                }
            }

            ImGui::PopItemWidth();
            ImGui::SameLine();
        }

        int selected_tex_source = 0;
        std::vector<std::string> tex_sources_str;
        std::vector<int> tex_sources;
        i = 0;
        for (auto&& s : streams)
        {
            if (s.second.is_stream_visible() &&
                s.second.texture->get_last_frame())
            {
                if (selected_tex_source_uid == -1)
                {
                    selected_tex_source_uid = s.second.profile.unique_id();
                }
                if (s.second.profile.unique_id() == selected_tex_source_uid)
                {
                    selected_tex_source = i;
                }

                tex_sources.push_back(s.second.profile.unique_id());

                auto dev_name = s.second.dev ? s.second.dev->dev.get_info(RS2_CAMERA_INFO_NAME) : "Unknown";
                auto stream_name = rs2_stream_to_string(s.second.profile.stream_type());

                tex_sources_str.push_back(to_string() << dev_name << " " << stream_name);

                i++;
            }
        }

        // Only allow to change texture if we have something to put it on:
        if (tex_sources_str.size() > 0 && depth_sources_str.size() > 0 && allow_3d_source_change)
        {
            ImGui::SetCursorPosY(7);
            ImGui::Text("Texture Source:"); ImGui::SameLine();


            ImGui::SetCursorPosY(7);
            ImGui::PushItemWidth(190);
            draw_combo_box("##Tex Source", tex_sources_str, selected_tex_source);

            i = 0;
            for (auto&& s : streams)
            {
                if (s.second.is_stream_visible() &&
                    s.second.texture->get_last_frame())
                {
                    if (i == selected_tex_source)
                    {
                        selected_tex_source_uid = s.second.profile.unique_id();
                    }
                    i++;
                }
            }
            ImGui::PopItemWidth();
        }


        //ImGui::SetCursorPosY(9);
        //ImGui::Text("Viewport:"); ImGui::SameLine();
        //ImGui::SetCursorPosY(7);

        //ImGui::PushItemWidth(70);
        //std::vector<std::string> viewports{ "Top", "Front", "Side" };
        //auto selected_view = -1;
        //if (draw_combo_box("viewport_combo", viewports, selected_view))
        //{
        //    if (selected_view == 0)
        //    {
        //        reset_camera({ 0.0f, 1.5f, 0.0f });
        //    }
        //    else if (selected_view == 1)
        //    {
        //        reset_camera({ 0.0f, 0.0f, -1.5f });
        //    }
        //    else if (selected_view == 2)
        //    {
        //        reset_camera({ -1.5f, 0.0f, -0.0f });
        //    }
        //}
        //ImGui::PopItemWidth();

<<<<<<< HEAD
        if (selected_depth_source_uid >= 0) {
            auto depth = streams[selected_depth_source_uid].texture->get_last_frame();
            if (depth) pc.push_frame(depth);
        }

        frame tex;
        if (selected_tex_source_uid >= 0)
        {
            tex = streams[selected_tex_source_uid].texture->get_last_frame(true);
            if (tex) pc.update_texture(tex);
        }
=======
>>>>>>> bb5f2f9c

        ImGui::SetCursorPos({ stream_rect.w - 32 * num_of_buttons - 5, 0 });

        if (paused)
        {
            ImGui::PushStyleColor(ImGuiCol_Text, light_blue);
            ImGui::PushStyleColor(ImGuiCol_TextSelectedBg, light_blue);
            label = to_string() << u8"\uf04b" << "##Resume 3d";
            if (ImGui::Button(label.c_str(), { 24, top_bar_height }))
            {
                paused = false;
                for (auto&& s : streams)
                {
                    if (s.second.dev) s.second.dev->resume();
                }
            }
            if (ImGui::IsItemHovered())
            {
                ImGui::SetTooltip("Resume All");
            }
            ImGui::PopStyleColor(2);
        }
        else
        {
            label = to_string() << u8"\uf04c" << "##Pause 3d";
            if (ImGui::Button(label.c_str(), { 24, top_bar_height }))
            {
                paused = true;
                for (auto&& s : streams)
                {
                    if (s.second.dev) s.second.dev->pause();
                }
            }
            if (ImGui::IsItemHovered())
            {
                ImGui::SetTooltip("Pause All");
            }
        }

        ImGui::SameLine();

        if (ImGui::Button(u8"\uf0c7", { 24, top_bar_height }))
        {
            if (auto ret = file_dialog_open(save_file, "Polygon File Format (PLY)\0*.ply\0", NULL, NULL))
            {
                auto model = pc.get_points();

                frame tex;
                if (selected_tex_source_uid >= 0)
                {
                    tex = streams[selected_tex_source_uid].texture->get_last_frame();
                    if (tex) pc.update_texture(tex);
                }

                std::string fname(ret);
                if (!ends_with(to_lower(fname), ".ply")) fname += ".ply";
                export_to_ply(fname.c_str(), not_model, model, tex);
            }
        }
        if (ImGui::IsItemHovered())
            ImGui::SetTooltip("Export 3D model to PLY format");

        ImGui::SameLine();

        if (ImGui::Button(u8"\uf021", { 24, top_bar_height }))
        {
            reset_camera();
        }
        if (ImGui::IsItemHovered())
            ImGui::SetTooltip("Reset View");

        ImGui::SameLine();

        if(support_non_syncronized_mode)
        {
            if (synchronization_enable)
            {
                ImGui::PushStyleColor(ImGuiCol_Text, light_blue);
                ImGui::PushStyleColor(ImGuiCol_TextSelectedBg, light_blue);
                if (ImGui::Button(u8"\uf09c", { 24, top_bar_height }))
                {
                    synchronization_enable = false;
                }
                if (ImGui::IsItemHovered())
                    ImGui::SetTooltip("Disable syncronization between the pointcloud and the texture");
                ImGui::PopStyleColor(2);
            }
            else
            {
                if (ImGui::Button(u8"\uf023", { 24, top_bar_height }))
                {
                    synchronization_enable = true;
                }
                if (ImGui::IsItemHovered())
                    ImGui::SetTooltip("Keep the pointcloud and the texture sycronized");
            }
        }


        ImGui::End();
        ImGui::PopStyleColor(6);
        ImGui::PopStyleVar();

        ImGui::PushStyleColor(ImGuiCol_Text, light_grey);
        ImGui::PushStyleColor(ImGuiCol_TextSelectedBg, white);
        ImGui::PushStyleVar(ImGuiStyleVar_WindowPadding, { 5, 5 });
        ImGui::PushStyleVar(ImGuiStyleVar_WindowRounding, 1);

        ImGui::PushStyleColor(ImGuiCol_Button, header_window_bg);
        ImGui::PushStyleColor(ImGuiCol_ButtonHovered, header_window_bg);
        ImGui::PushStyleColor(ImGuiCol_ButtonActive, header_window_bg);
        ImGui::PushStyleColor(ImGuiCol_WindowBg, dark_sensor_bg);
        ImGui::SetNextWindowPos({ stream_rect.x + stream_rect.w - 265, stream_rect.y + top_bar_height + 5 });
        ImGui::SetNextWindowSize({ 260, 65 });
        ImGui::Begin("3D Info box", nullptr, flags);

        ImGui::Columns(2, 0, false);
        ImGui::SetColumnOffset(1, 90);

        ImGui::Text("Rotate Camera:");
        ImGui::NextColumn();
        ImGui::Text("Left Mouse Button");
        ImGui::NextColumn();

        ImGui::Text("Pan:");
        ImGui::NextColumn();
        ImGui::Text("Middle Mouse Button");
        ImGui::NextColumn();

        ImGui::Text("Zoom In/Out:");
        ImGui::NextColumn();
        ImGui::Text("Mouse Wheel");
        ImGui::NextColumn();

        ImGui::Columns();

        ImGui::End();
        ImGui::PopStyleColor(6);
        ImGui::PopStyleVar(2);


        ImGui::PopFont();
    }

    void viewer_model::gc_streams()
    {
        std::lock_guard<std::mutex> lock(streams_mutex);
        std::vector<int> streams_to_remove;
        for (auto&& kvp : streams)
        {
            if (!kvp.second.is_stream_visible() &&
                (!kvp.second.dev || (!kvp.second.dev->is_paused() && !kvp.second.dev->streaming)))
            {
                if(kvp.first == selected_depth_source_uid)
                {
                    pc.depth_stream_active = false;
                }
                streams_to_remove.push_back(kvp.first);
            }
        }
        for (auto&& i : streams_to_remove) {
            streams.erase(i);
        }
    }

    void stream_model::show_stream_header(ImFont* font, rs2::rect stream_rect, viewer_model& viewer)
    {
        const auto top_bar_height = 32.f;
        auto num_of_buttons = 4;
        if (!viewer.allow_stream_close) num_of_buttons--;
        if (viewer.streams.size() > 1) num_of_buttons++;

        auto flags = ImGuiWindowFlags_NoResize |
            ImGuiWindowFlags_NoMove |
            ImGuiWindowFlags_NoCollapse |
            ImGuiWindowFlags_NoTitleBar | ImGuiWindowFlags_NoFocusOnAppearing | ImGuiWindowFlags_NoBringToFrontOnFocus;

        ImGui::PushFont(font);
        ImGui::PushStyleColor(ImGuiCol_Text, light_grey);
        ImGui::PushStyleColor(ImGuiCol_TextSelectedBg, white);
        ImGui::PushStyleVar(ImGuiStyleVar_WindowPadding, { 0, 0 });

        ImGui::PushStyleColor(ImGuiCol_Button, header_window_bg);
        ImGui::PushStyleColor(ImGuiCol_ButtonHovered, header_window_bg);
        ImGui::PushStyleColor(ImGuiCol_ButtonActive, header_window_bg);
        ImGui::PushStyleColor(ImGuiCol_WindowBg, header_window_bg);
        ImGui::SetNextWindowPos({ stream_rect.x, stream_rect.y - top_bar_height });
        ImGui::SetNextWindowSize({ stream_rect.w, top_bar_height });
        std::string label = to_string() << "Stream of " << profile.unique_id();
        ImGui::Begin(label.c_str(), nullptr, flags);

        ImGui::SetCursorPos({ 9, 7 });

        std::string tooltip;
        if (dev && dev->dev.supports(RS2_CAMERA_INFO_NAME) &&
            dev->dev.supports(RS2_CAMERA_INFO_SERIAL_NUMBER) &&
            dev->s->supports(RS2_CAMERA_INFO_NAME))
        {
            std::string dev_name = dev->dev.get_info(RS2_CAMERA_INFO_NAME);
            std::string dev_serial = dev->dev.get_info(RS2_CAMERA_INFO_SERIAL_NUMBER);
            std::string sensor_name = dev->s->get_info(RS2_CAMERA_INFO_NAME);
            std::string stream_name = rs2_stream_to_string(profile.stream_type());

            tooltip = to_string() << dev_name << " S/N:" << dev_serial << " | " << sensor_name << ", " << stream_name << " stream";
            const auto approx_char_width = 12;
            if (stream_rect.w - 32 * num_of_buttons >= (dev_name.size() + dev_serial.size() + sensor_name.size() + stream_name.size()) * approx_char_width)
                label = tooltip;
            else if (stream_rect.w - 32 * num_of_buttons >= (dev_name.size() + sensor_name.size() + stream_name.size()) * approx_char_width)
                label = to_string() << dev_name << " | " << sensor_name << " " << stream_name << " stream";
            else if (stream_rect.w - 32 * num_of_buttons >= (dev_name.size() + stream_name.size()) * approx_char_width)
                label = to_string() << dev_name << " " << stream_name << " stream";
            else if (stream_rect.w - 32 * num_of_buttons >= stream_name.size() * approx_char_width * 2)
                label = to_string() << stream_name << " stream";
            else
                label = "";
        }
        else
        {
            label = to_string() << "Unknown " << rs2_stream_to_string(profile.stream_type()) << " stream";
            tooltip = label;
        }

        ImGui::PushTextWrapPos(stream_rect.w - 32 * num_of_buttons - 5);
        ImGui::Text("%s", label.c_str());
        if (tooltip != label && ImGui::IsItemHovered())
            ImGui::SetTooltip("%s", tooltip.c_str());
        ImGui::PopTextWrapPos();

        ImGui::SetCursorPos({ stream_rect.w - 32 * num_of_buttons, 0 });

        auto p = dev->dev.as<playback>();
        if (dev->is_paused() || (p && p.current_status() == RS2_PLAYBACK_STATUS_PAUSED))
        {
            ImGui::PushStyleColor(ImGuiCol_Text, light_blue);
            ImGui::PushStyleColor(ImGuiCol_TextSelectedBg, light_blue);
            label = to_string() << u8"\uf04b" << "##Resume " << profile.unique_id();
            if (ImGui::Button(label.c_str(), { 24, top_bar_height }))
            {
                if (p)
                {
                    p.resume();
                }
                dev->resume();
            }
            if (ImGui::IsItemHovered())
            {
                ImGui::SetTooltip("Resume sensor");
            }
            ImGui::PopStyleColor(2);
        }
        else
        {
            label = to_string() << u8"\uf04c" << "##Pause " << profile.unique_id();
            if (ImGui::Button(label.c_str(), { 24, top_bar_height }))
            {
                if (p)
                {
                    p.pause();
                }
                dev->pause();
            }
            if (ImGui::IsItemHovered())
            {
                ImGui::SetTooltip("Pause sensor");
            }
        }
        ImGui::SameLine();

        label = to_string() << u8"\uf030" << "##Snapshot " << profile.unique_id();
        if (ImGui::Button(label.c_str(), { 24, top_bar_height }))
        {
            auto ret = file_dialog_open(save_file, "Portable Network Graphics (PNG)\0*.png\0", NULL, NULL);

            if (ret)
            {
                std::string filename = ret;
                if (!ends_with(to_lower(filename), ".png")) filename += ".png";

                auto frame = texture->get_last_frame(true).as<video_frame>();
                if (frame)
                {
                    save_to_png(filename.data(), frame.get_width(), frame.get_height(), frame.get_bytes_per_pixel(), frame.get_data(), frame.get_width() * frame.get_bytes_per_pixel());

                    viewer.not_model.add_notification({ to_string() << "Snapshot was saved to " << filename,
                        0, RS2_LOG_SEVERITY_INFO,
                        RS2_NOTIFICATION_CATEGORY_UNKNOWN_ERROR });
                }
            }
        }
        if (ImGui::IsItemHovered())
        {
            ImGui::SetTooltip("Save snapshot");
        }
        ImGui::SameLine();

        label = to_string() << u8"\uf05a" << "##Info " << profile.unique_id();
        if (show_stream_details)
        {
            ImGui::PushStyleColor(ImGuiCol_Text, light_blue);
            ImGui::PushStyleColor(ImGuiCol_TextSelectedBg, light_blue);

            if (ImGui::Button(label.c_str(), { 24, top_bar_height }))
            {
                show_stream_details = false;
            }
            if (ImGui::IsItemHovered())
            {
                ImGui::SetTooltip("Hide stream info overlay");
            }

            ImGui::PopStyleColor(2);
        }
        else
        {
            if (ImGui::Button(label.c_str(), { 24, top_bar_height }))
            {
                show_stream_details = true;
            }
            if (ImGui::IsItemHovered())
            {
                ImGui::SetTooltip("Show stream info overlay");
            }
        }
        ImGui::SameLine();

        if (viewer.streams.size() > 1)
        {
            if (!viewer.fullscreen)
            {
                label = to_string() << u8"\uf2d0" << "##Maximize " << profile.unique_id();

                if (ImGui::Button(label.c_str(), { 24, top_bar_height }))
                {
                    viewer.fullscreen = true;
                    viewer.selected_stream = this;
                }
                if (ImGui::IsItemHovered())
                {
                    ImGui::SetTooltip("Maximize stream to full-screen");
                }

                ImGui::SameLine();
            }
            else if (viewer.fullscreen)
            {
                ImGui::PushStyleColor(ImGuiCol_Text, light_blue);
                ImGui::PushStyleColor(ImGuiCol_TextSelectedBg, light_blue);

                label = to_string() << u8"\uf2d2" << "##Restore " << profile.unique_id();

                if (ImGui::Button(label.c_str(), { 24, top_bar_height }))
                {
                    viewer.fullscreen = false;
                }
                if (ImGui::IsItemHovered())
                {
                    ImGui::SetTooltip("Restore tile view");
                }

                ImGui::PopStyleColor(2);
                ImGui::SameLine();
            }
        }
        else
        {
            viewer.fullscreen = false;
        }

        if (viewer.allow_stream_close)
        {
            label = to_string() << u8"\uf00d" << "##Stop " << profile.unique_id();
            if (ImGui::Button(label.c_str(), { 24, top_bar_height }))
            {
                dev->stop();
            }
            if (ImGui::IsItemHovered())
            {
                ImGui::SetTooltip("Stop this sensor");
            }

        }

        ImGui::End();
        ImGui::PopStyleColor(6);
        ImGui::PopStyleVar();

        if (show_stream_details)
        {
            auto flags = ImGuiWindowFlags_NoResize |
                ImGuiWindowFlags_NoMove |
                ImGuiWindowFlags_NoCollapse |
                ImGuiWindowFlags_NoTitleBar;

            ImGui::PushStyleColor(ImGuiCol_Text, light_grey);
            ImGui::PushStyleColor(ImGuiCol_TextSelectedBg, white);
            ImGui::PushStyleVar(ImGuiStyleVar_WindowPadding, { 5, 5 });
            ImGui::PushStyleVar(ImGuiStyleVar_WindowRounding, 1);

            ImGui::PushStyleColor(ImGuiCol_Button, header_window_bg);
            ImGui::PushStyleColor(ImGuiCol_ButtonHovered, header_window_bg);
            ImGui::PushStyleColor(ImGuiCol_ButtonActive, header_window_bg);
            ImGui::PushStyleColor(ImGuiCol_WindowBg, from_rgba(9, 11, 13, 100));
            ImGui::SetNextWindowPos({ stream_rect.x + stream_rect.w - 275, stream_rect.y + 5 });
            ImGui::SetNextWindowSize({ 270, 45 });
            std::string label = to_string() << "Stream Info of " << profile.unique_id();
            ImGui::Begin(label.c_str(), nullptr, flags);

            label = to_string() << size.x << "x" << size.y << ", "
                << rs2_format_to_string(profile.format()) << ", "
                << "FPS:";
            ImGui::Text("%s", label.c_str());
            ImGui::SameLine();

            label = to_string() << std::setprecision(2) << std::fixed << fps.get_fps();
            ImGui::Text("%s", label.c_str());
            if (ImGui::IsItemHovered())
            {
                ImGui::SetTooltip("FPS is calculated based on timestamps and not viewer time");
            }
            ImGui::SameLine();

            label = to_string() << "Frame#" << frame_number;
            ImGui::Text("%s", label.c_str());

            ImGui::Columns(2, 0, false);
            ImGui::SetColumnOffset(1, 160);
            label = to_string() << "Timestamp: " << std::fixed << std::setprecision(3) << timestamp;
            ImGui::Text("%s", label.c_str());
            ImGui::NextColumn();

            label = to_string() << rs2_timestamp_domain_to_string(timestamp_domain);

            if (timestamp_domain == RS2_TIMESTAMP_DOMAIN_SYSTEM_TIME)
            {
                ImGui::PushStyleColor(ImGuiCol_Text, { 1.0f, 0.0f, 0.0f, 1.0f });
                ImGui::Text("%s", label.c_str());
                if (ImGui::IsItemHovered())
                {
                    ImGui::SetTooltip("Hardware Timestamp unavailable! This is often an indication of improperly applied Kernel patch.\nPlease refer to installation.md for mode information");
                }
                ImGui::PopStyleColor();
            }
            else
            {
                ImGui::Text("%s", label.c_str());
                if (ImGui::IsItemHovered())
                {
                    ImGui::SetTooltip("Specifies the clock-domain for the timestamp (hardware-clock / system-time)");
                }
            }

            ImGui::Columns(1);

            ImGui::End();
            ImGui::PopStyleColor(6);
            ImGui::PopStyleVar(2);
        }
    }

    void stream_model::show_stream_footer(const rect &stream_rect, const  mouse_info& mouse)
    {
        auto flags = ImGuiWindowFlags_NoResize |
            ImGuiWindowFlags_NoMove |
            ImGuiWindowFlags_NoCollapse |
            ImGuiWindowFlags_NoTitleBar;

        ImGui::PushStyleColor(ImGuiCol_WindowBg, transparent);
        ImGui::SetNextWindowPos({ stream_rect.x, stream_rect.y + stream_rect.h - 30 });
        ImGui::SetNextWindowSize({ stream_rect.w, 30 });
        std::string label = to_string() << "Footer for stream of " << profile.unique_id();
        ImGui::Begin(label.c_str(), nullptr, flags);

        if (stream_rect.contains(mouse.cursor))
        {
            std::stringstream ss;
            rect cursor_rect{ mouse.cursor.x, mouse.cursor.y };
            auto ts = cursor_rect.normalize(stream_rect);
            auto pixels = ts.unnormalize(_normalized_zoom.unnormalize(get_stream_bounds()));
            auto x = (int)pixels.x;
            auto y = (int)pixels.y;

            ss << std::fixed << std::setprecision(0) << x << ", " << y;

            float val{};
            if (texture->try_pick(x, y, &val))
            {
                ss << ", *p: 0x" << std::hex << val;
            }

            if (texture->get_last_frame().is<depth_frame>())
            {
                auto meters = texture->get_last_frame().as<depth_frame>().get_distance(x, y);
                if (meters > 0)
                {
                    ss << std::dec << ", "
                        << std::setprecision(2) << meters << " meters";
                }
            }

            label = ss.str();
            ImGui::Text("%s", label.c_str());
        }

        ImGui::End();
        ImGui::PopStyleColor();
        ImGui::PopFont();
    }

    rect stream_model::get_normalized_zoom(const rect& stream_rect, const mouse_info& g, bool is_middle_clicked, float zoom_val)
    {
        rect zoomed_rect = dev->normalized_zoom.unnormalize(stream_rect);
        if (stream_rect.contains(g.cursor))
        {
            if (!is_middle_clicked)
            {
                if (zoom_val < 1.f)
                {
                    zoomed_rect = zoomed_rect.center_at(g.cursor)
                        .zoom(zoom_val)
                        .fit({ 0, 0, 40, 40 })
                        .enclose_in(zoomed_rect)
                        .enclose_in(stream_rect);
                }
                else if (zoom_val > 1.f)
                {
                    zoomed_rect = zoomed_rect.zoom(zoom_val).enclose_in(stream_rect);
                }
            }
            else
            {
                auto dir = g.cursor - _middle_pos;

                if (dir.length() > 0)
                {
                    zoomed_rect = zoomed_rect.pan(1.1f * dir).enclose_in(stream_rect);
                }
            }
            dev->normalized_zoom = zoomed_rect.normalize(stream_rect);
        }
        return dev->normalized_zoom;
    }

    void stream_model::show_frame(const rect& stream_rect, const mouse_info& g, std::string& error_message)
    {
        auto zoom_val = 1.f;
        if (stream_rect.contains(g.cursor))
        {
            static const auto wheel_step = 0.1f;
            auto mouse_wheel_value = -g.mouse_wheel * 0.1f;
            if (mouse_wheel_value > 0)
                zoom_val += wheel_step;
            else if (mouse_wheel_value < 0)
                zoom_val -= wheel_step;
        }

        auto is_middle_clicked = ImGui::GetIO().MouseDown[0] ||
            ImGui::GetIO().MouseDown[2];

        if (!_mid_click && is_middle_clicked)
            _middle_pos = g.cursor;

        _mid_click = is_middle_clicked;

        _normalized_zoom = get_normalized_zoom(stream_rect,
            g, is_middle_clicked,
            zoom_val);
        texture->show(stream_rect, 1.f, _normalized_zoom);

        if (dev && dev->show_algo_roi)
        {
            rect r{ float(dev->algo_roi.min_x), float(dev->algo_roi.min_y),
                    float(dev->algo_roi.max_x - dev->algo_roi.min_x),
                    float(dev->algo_roi.max_y - dev->algo_roi.min_y) };

            r = r.normalize(_normalized_zoom.unnormalize(get_stream_bounds())).unnormalize(stream_rect).cut_by(stream_rect);

            glColor3f(yellow.x, yellow.y, yellow.z);
            draw_rect(r, 2);

            std::string message = "Metrics Region of Interest";
            auto msg_width = stb_easy_font_width((char*)message.c_str());
            if (msg_width < r.w)
                draw_text(r.x + r.w / 2 - msg_width / 2, r.y + 10, message.c_str());

            glColor3f(1.f, 1.f, 1.f);
        }

        update_ae_roi_rect(stream_rect, g, error_message);
        texture->show_preview(stream_rect, _normalized_zoom);

        if (is_middle_clicked)
            _middle_pos = g.cursor;
    }

    void stream_model::show_metadata(const mouse_info& g)
    {
        auto flags = ImGuiWindowFlags_ShowBorders;

        ImGui::PushStyleColor(ImGuiCol_WindowBg, { 0.3f, 0.3f, 0.3f, 0.5 });
        ImGui::PushStyleColor(ImGuiCol_TitleBg, { 0.f, 0.25f, 0.3f, 1 });
        ImGui::PushStyleColor(ImGuiCol_TitleBgActive, { 0.f, 0.3f, 0.8f, 1 });
        ImGui::PushStyleColor(ImGuiCol_Text, { 1, 1, 1, 1 });

        std::string label = to_string() << profile.stream_name() << " Stream Metadata";
        ImGui::Begin(label.c_str(), nullptr, flags);

        // Print all available frame metadata attributes
        for (size_t i = 0; i < RS2_FRAME_METADATA_COUNT; i++)
        {
            if (frame_md.md_attributes[i].first)
            {
                label = to_string() << rs2_frame_metadata_to_string((rs2_frame_metadata_value)i) << " = " << frame_md.md_attributes[i].second;
                ImGui::Text("%s", label.c_str());
            }
        }

        ImGui::End();

        ImGui::PopStyleColor();
        ImGui::PopStyleColor();
        ImGui::PopStyleColor();
        ImGui::PopStyleColor();
    }

    void device_model::reset()
    {
        subdevices.resize(0);
        _recorder.reset();
    }

    std::pair<std::string, std::string> get_device_name(const device& dev)
    {
        // retrieve device name
        std::string name = (dev.supports(RS2_CAMERA_INFO_NAME)) ? dev.get_info(RS2_CAMERA_INFO_NAME) : "Unknown";

        // retrieve device serial number
        std::string serial = (dev.supports(RS2_CAMERA_INFO_SERIAL_NUMBER)) ? dev.get_info(RS2_CAMERA_INFO_SERIAL_NUMBER) : "Unknown";

        std::stringstream s;

        if (dev.is<playback>())
        {
            auto playback_dev = dev.as<playback>();

            s << "Playback device: ";
            name += (to_string() << " (File: " << playback_dev.file_name() << ")");
        }
        s << std::setw(25) << std::left << name;
        return std::make_pair(s.str(), serial);        // push name and sn to list
    }

    device_model::device_model(device& dev, std::string& error_message, viewer_model& viewer)
        : dev(dev)
    {
        for (auto&& sub : dev.query_sensors())
        {
            auto model = std::make_shared<subdevice_model>(dev, std::make_shared<sensor>(sub), error_message);
            subdevices.push_back(model);
        }

        auto name = get_device_name(dev);
        id = to_string() << name.first << ", " << name.second;

        // Initialize static camera info:
        for (auto i = 0; i < RS2_CAMERA_INFO_COUNT; i++)
        {
            auto info = static_cast<rs2_camera_info>(i);

            try
            {
                if (dev.supports(info))
                {
                    auto value = dev.get_info(info);
                    infos.push_back({ std::string(rs2_camera_info_to_string(info)),
                                      std::string(value) });
                }
            }
            catch (...)
            {
                infos.push_back({ std::string(rs2_camera_info_to_string(info)),
                                  std::string("???") });
            }
        }

        if (dev.is<playback>())
        {
            for (auto&& sub : subdevices)
            {
                for (auto&& p : sub->profiles)
                {
                    sub->stream_enabled[p.unique_id()] = true;
                }
            }
            play_defaults(viewer);
        }
    }
    void device_model::play_defaults(viewer_model& viewer)
    {
        for (auto&& sub : subdevices)
        {
            if (!sub->streaming)
            {
                std::vector<rs2::stream_profile> profiles;
                try
                {
                    profiles = sub->get_selected_profiles();
                }
                catch (...)
                {
                    continue;
                }

                if (profiles.empty())
                    continue;

                sub->play(profiles, viewer);

                for (auto&& profile : profiles)
                {
                    viewer.streams[profile.unique_id()].begin_stream(sub, profile);
                }
            }
        }
    }
    void device_model::draw_device_details(device& dev, context& ctx)
    {
        for (auto i = 0; i < RS2_CAMERA_INFO_COUNT; i++)
        {
            auto info = static_cast<rs2_camera_info>(i);
            if (dev.supports(info))
            {
                // retrieve info property
                std::stringstream ss;
                ss << rs2_camera_info_to_string(info) << ":";
                auto line = ss.str();
                ImGui::PushStyleColor(ImGuiCol_Text, { 1.0f, 1.0f, 1.0f, 0.5f });
                ImGui::Text("%s", line.c_str());
                ImGui::PopStyleColor();

                // retrieve property value
                ImGui::SameLine();
                auto value = dev.get_info(info);
                ImGui::Text("%s", value);

                if (ImGui::IsItemHovered())
                {
                    ImGui::SetTooltip("%s", value);
                }
            }
        }
        if (dev.is<playback>())
        {
            auto p = dev.as<playback>();
            if (ImGui::SmallButton("Remove Device"))
            {
                for (auto&& subdevice : subdevices)
                {
                    subdevice->stop();
                }
                ctx.unload_device(p.file_name());
            }
            else
            {
                int64_t total_duration = p.get_duration().count();
                static int seek_pos = 0;
                static int64_t progress = 0;
                progress = p.get_position();

                double part = (1.0 * progress) / total_duration;
                seek_pos = static_cast<int>(std::max(0.0, std::min(part, 1.0)) * 100);

                if (seek_pos != 0 && p.current_status() == RS2_PLAYBACK_STATUS_STOPPED)
                {
                    seek_pos = 0;
                }
                int prev_seek_progress = seek_pos;

                ImGui::SeekSlider("Seek Bar", &seek_pos);
                if (prev_seek_progress != seek_pos)
                {
                    //Seek was dragged
                    auto duration_db =
                        std::chrono::duration_cast<std::chrono::duration<double,
                        std::nano>>(p.get_duration());
                    auto single_percent = duration_db.count() / 100;
                    auto seek_time = std::chrono::duration<double, std::nano>(seek_pos * single_percent);
                    p.seek(std::chrono::duration_cast<std::chrono::nanoseconds>(seek_time));
                }
                if (ImGui::CollapsingHeader("Playback Options"))
                {
                    static bool is_paused = p.current_status() == RS2_PLAYBACK_STATUS_PAUSED;
                    if (!is_paused)
                    {
                        if (ImGui::Button("Pause"))
                        {
                            p.pause();
                            for (auto&& sub : subdevices)
                            {
                                if (sub->streaming) sub->pause();
                            }
                            is_paused = !is_paused;
                        }
                        if (ImGui::IsItemHovered())
                        {
                            ImGui::SetTooltip("Pause playback");
                        }
                    }
                    if (is_paused)
                    {
                        if (ImGui::Button("Resume"))
                        {
                            p.resume();
                            for (auto&& sub : subdevices)
                            {
                                if (sub->streaming) sub->resume();
                            }
                            is_paused = !is_paused;
                        }
                        if (ImGui::IsItemHovered())
                        {
                            ImGui::SetTooltip("Continue playback");
                        }
                    }
                }
            }
        }
    }

    void viewer_model::show_event_log(ImFont* font_14, float x, float y, float w, float h)
    {
        auto flags = ImGuiWindowFlags_NoResize | ImGuiWindowFlags_NoMove |
            ImGuiWindowFlags_NoCollapse | ImGuiWindowFlags_NoTitleBar |
            ImGuiWindowFlags_NoSavedSettings | ImGuiWindowFlags_AlwaysVerticalScrollbar;

        ImGui::PushFont(font_14);
        ImGui::SetNextWindowPos({ x, y });
        ImGui::SetNextWindowSize({ w, h });
        ImGui::PushStyleVar(ImGuiStyleVar_WindowPadding, ImVec2(0, 0));
        is_output_collapsed = ImGui::Begin("Output", nullptr, ImGuiWindowFlags_NoResize | ImGuiWindowFlags_NoMove |
            ImGuiWindowFlags_NoSavedSettings | ImGuiWindowFlags_ShowBorders);
        auto log = not_model.get_log();
        ImGui::PushStyleColor(ImGuiCol_Text, light_grey);
        ImGui::InputTextMultiline("##Log", const_cast<char*>(log.c_str()),
            log.size() + 1, { w, h - 20 }, ImGuiInputTextFlags_ReadOnly);
        ImGui::PopStyleColor();
        ImGui::End();
        ImGui::PopStyleVar();
        ImGui::PopFont();
    }

    void viewer_model::popup_if_error(ImFont* font_14, std::string& error_message)
    {
        auto flags = ImGuiWindowFlags_NoResize | ImGuiWindowFlags_NoMove |
            ImGuiWindowFlags_NoCollapse | ImGuiWindowFlags_NoTitleBar |
            ImGuiWindowFlags_NoSavedSettings | ImGuiWindowFlags_AlwaysVerticalScrollbar;

        ImGui::PushFont(font_14);
        ImGui::PushStyleColor(ImGuiCol_PopupBg, sensor_bg);
        ImGui::PushStyleColor(ImGuiCol_TextSelectedBg, white);
        ImGui::PushStyleColor(ImGuiCol_Text, light_grey);
        ImGui::PushStyleVar(ImGuiStyleVar_WindowPadding, ImVec2(3, 3));
        ImGui::PushStyleVar(ImGuiStyleVar_WindowRounding, 1);

        // The list of errors the user asked not to show again:
        static std::set<std::string> errors_not_to_show;
        static bool dont_show_this_error = false;
        auto simplify_error_message = [](const std::string& s) {
            std::regex e("\\b(0x)([^ ,]*)");
            return std::regex_replace(s, e, "address");
        };

        std::string name = u8"\uf071 Oops, something went wrong!";

        if (error_message != "")
        {
            if (errors_not_to_show.count(simplify_error_message(error_message)))
            {
                not_model.add_notification({ error_message,
                    std::chrono::duration<double, std::milli>(std::chrono::system_clock::now().time_since_epoch()).count(),
                    RS2_LOG_SEVERITY_ERROR,
                    RS2_NOTIFICATION_CATEGORY_UNKNOWN_ERROR });
                error_message = "";
            }
            else
            {
                ImGui::OpenPopup(name.c_str());
            }
        }
        if (ImGui::BeginPopupModal(name.c_str(), nullptr, ImGuiWindowFlags_AlwaysAutoResize))
        {
            ImGui::Text("RealSense error calling:");
            ImGui::PushStyleColor(ImGuiCol_TextSelectedBg, regular_blue);
            ImGui::InputTextMultiline("error", const_cast<char*>(error_message.c_str()),
                error_message.size() + 1, { 500,100 }, ImGuiInputTextFlags_AutoSelectAll | ImGuiInputTextFlags_ReadOnly);
            ImGui::PopStyleColor();

            if (ImGui::Button("OK", ImVec2(120, 0)))
            {
                if (dont_show_this_error)
                {
                    errors_not_to_show.insert(simplify_error_message(error_message));
                }
                error_message = "";
                ImGui::CloseCurrentPopup();
                dont_show_this_error = false;
            }

            ImGui::SameLine();
            ImGui::Checkbox("Don't show this error again", &dont_show_this_error);

            ImGui::EndPopup();
        }

        ImGui::PopStyleColor(3);
        ImGui::PopStyleVar(2);
        ImGui::PopFont();
    }
    void viewer_model::show_icon(ImFont* font_18, const char* label_str, const char* text, int x, int y, int id,
        const ImVec4& text_color, const std::string& tooltip)
    {
        auto flags = ImGuiWindowFlags_NoResize |
            ImGuiWindowFlags_NoMove |
            ImGuiWindowFlags_NoCollapse |
            ImGuiWindowFlags_NoTitleBar;

        ImGui::PushFont(font_18);
        ImGui::PushStyleColor(ImGuiCol_WindowBg, transparent);
        ImGui::SetNextWindowPos({ (float)x, (float)y });
        ImGui::SetNextWindowSize({ 320.f, 32.f });
        std::string label = to_string() << label_str << id;
        ImGui::Begin(label.c_str(), nullptr, flags);

        ImGui::PushStyleColor(ImGuiCol_Text, text_color);
        ImGui::Text("%s", text);
        ImGui::PopStyleColor();
        if (ImGui::IsItemHovered() && tooltip != "")
            ImGui::SetTooltip("%s", tooltip.c_str());

        ImGui::End();
        ImGui::PopStyleColor();
        ImGui::PopFont();
    }
    void viewer_model::show_paused_icon(ImFont* font_18, int x, int y, int id)
    {
        show_icon(font_18, "paused_icon", u8"\uf04c", x, y, id, white);
    }
    void viewer_model::show_recording_icon(ImFont* font_18, int x, int y, int id, float alpha_delta)
    {
        show_icon(font_18, "recording_icon", u8"\uf111", x, y, id, from_rgba(255, 46, 54, alpha_delta * 255));
    }

    void async_pointclound_mapper::proccess(rs2::frame f, const rs2::frame_source& source)
    {

        points p;
        std::vector<frame> results;


        if(viewer.synchronization_enable)
        {
            if (auto composite = f.as<rs2::frameset>())
            {
                for(auto&& f: composite)
                {
                    if(f.get_profile().unique_id() == viewer.selected_depth_source_uid)
                    {
                        p = pc.calculate(f);
                        results.push_back(std::move(p));

                    }
                    if(f.get_profile().unique_id() == viewer.selected_tex_source_uid)
                    {
                        update_texture(f);
                        results.push_back(std::move(f));
                    }
                }
            }


            auto res = source.allocate_composite_frame(results);
            source.frame_ready(std::move(res));


        }
        else
        {
            if(f.get_profile().unique_id() == viewer.selected_depth_source_uid)
            {

                if(last_tex_frame)
                    results.push_back(last_tex_frame);
                p = pc.calculate(f);
                results.push_back(std::move(p));

                auto res = source.allocate_composite_frame(results);
                source.frame_ready(std::move(res));
            }

        }
    }

    void async_pointclound_mapper::render_loop()
    {
        while (keep_calculating_pointcloud)
        {
            if(depth_stream_active)
            {
                try
                {
                    if(viewer.synchronization_enable)
                    {
                        frameset frames;
                        if (viewer.syncer_queue.poll_for_frame(&frames))
                        {
                            processing_block.invoke(frames);
                        }
                    }
                    else
                    {
                        std::lock_guard<std::mutex> lock(viewer.streams_mutex);
                        for (auto&& s : viewer.streams)
                        {
                            if(s.first == viewer.selected_tex_source_uid)
                            {
                                update_texture(s.second.texture->get_last_frame());
                                last_tex_frame = s.second.texture->get_last_frame();
                            }
                            if(s.first == viewer.selected_depth_source_uid)
                            {
                                processing_block.invoke(s.second.texture->get_last_frame());
                            }
                        }
                    }
                }
                catch (...) {}
            }

            // There is no practical reason to re-calculate the 3D model
            // at higher frequency then 100 FPS
            std::this_thread::sleep_for(std::chrono::milliseconds(10));
        }
    }

    void viewer_model::show_no_stream_overlay(ImFont* font_18, int min_x, int min_y, int max_x, int max_y)
    {
        auto flags = ImGuiWindowFlags_NoResize |
            ImGuiWindowFlags_NoMove |
            ImGuiWindowFlags_NoCollapse |
            ImGuiWindowFlags_NoTitleBar;

        ImGui::PushFont(font_18);
        ImGui::PushStyleColor(ImGuiCol_WindowBg, transparent);
        ImGui::SetNextWindowPos({ (min_x + max_x) / 2.f - 150, (min_y + max_y) / 2.f - 20 });
        ImGui::SetNextWindowSize({ float(max_x - min_x), 50.f });
        ImGui::Begin("nostreaming_popup", nullptr, flags);

        ImGui::PushStyleColor(ImGuiCol_Text, sensor_header_light_blue);
        ImGui::Text(u8"Nothing is streaming! Toggle \uf204 to start");
        ImGui::PopStyleColor();

        ImGui::End();
        ImGui::PopStyleColor();
        ImGui::PopFont();
    }

    void viewer_model::show_no_device_overlay(ImFont* font_18, int x, int y)
    {
        auto flags = ImGuiWindowFlags_NoResize |
            ImGuiWindowFlags_NoMove |
            ImGuiWindowFlags_NoCollapse |
            ImGuiWindowFlags_NoTitleBar;

        ImGui::PushFont(font_18);
        ImGui::PushStyleColor(ImGuiCol_WindowBg, transparent);
        ImGui::SetNextWindowPos({ float(x), float(y) });
        ImGui::SetNextWindowSize({ 250.f, 50.f });
        ImGui::Begin("nostreaming_popup", nullptr, flags);

        ImGui::PushStyleColor(ImGuiCol_Text, from_rgba(0x70, 0x8f, 0xa8, 0xff));
        ImGui::Text("Connect a RealSense Camera\nor Add Source");
        ImGui::PopStyleColor();

        ImGui::End();
        ImGui::PopStyleColor();
        ImGui::PopFont();
    }

    // Generate streams layout, creates a grid-like layout with factor amount of columns
    std::map<int, rect> generate_layout(const rect& r,
        int top_bar_height, int factor,
        const std::set<stream_model*>& active_streams,
        std::map<stream_model*, int>& stream_index
    )
    {
        std::map<int, rect> results;
        if (factor == 0) return results;

        // Calc the number of rows
        auto complement = ceil((float)active_streams.size() / factor);

        auto cell_width = static_cast<float>(r.w / factor);
        auto cell_height = static_cast<float>(r.h / complement);

        auto it = active_streams.begin();
        for (auto x = 0; x < factor; x++)
        {
            for (auto y = 0; y < complement; y++)
            {
                // There might be spare boxes at the end (3 streams in 2x2 array for example)
                if (it == active_streams.end()) break;

                rect rxy = { r.x + x * cell_width, r.y + y * cell_height + top_bar_height,
                    cell_width, cell_height - top_bar_height };
                // Generate box to display the stream in
                results[stream_index[*it]] = rxy.adjust_ratio((*it)->size);
                ++it;
            }
        }

        return results;
    }

    // Return the total display area of the layout
    // The bigger it is, the more details we can see
    float evaluate_layout(const std::map<int, rect>& l)
    {
        float res = 0.f;
        for (auto&& kvp : l) res += kvp.second.area();
        return res;
    }

    std::map<int, rect> viewer_model::calc_layout(const rect& r)
    {
        const int top_bar_height = 32;

        std::set<stream_model*> active_streams;
        std::map<stream_model*, int> stream_index;
        for (auto&& stream : streams)
        {
            if (stream.second.is_stream_visible())
            {
                active_streams.insert(&stream.second);
                stream_index[&stream.second] = stream.first;
            }
        }

        if (fullscreen)
        {
            if (active_streams.count(selected_stream) == 0) fullscreen = false;
        }

        std::map<int, rect> results;

        if (fullscreen)
        {
            results[stream_index[selected_stream]] = { r.x, r.y + top_bar_height,
                                                       r.w, r.h - top_bar_height };
        }
        else
        {
            // Go over all available fx(something) layouts
            for (int f = 1; f <= active_streams.size(); f++)
            {
                auto l = generate_layout(r, top_bar_height, f,
                    active_streams, stream_index);

                // Keep the "best" layout in result
                if (evaluate_layout(l) > evaluate_layout(results))
                    results = l;
            }
        }

        return get_interpolated_layout(results);
    }

    void viewer_model::reset_camera(float3 p)
    {
        target = { 0.0f, 0.0f, 0.0f };
        pos = p;

        // initialize "up" to be tangent to the sphere!
        // up = cross(cross(look, world_up), look)
        {
            float3 look = { target.x - pos.x, target.y - pos.y, target.z - pos.z };
            look = look.normalize();

            float world_up[3] = { 0.0f, 1.0f, 0.0f };

            float across[3] = {
                look.y * world_up[2] - look.z * world_up[1],
                look.z * world_up[0] - look.x * world_up[2],
                look.x * world_up[1] - look.y * world_up[0],
            };

            up.x = across[1] * look.z - across[2] * look.y;
            up.y = across[2] * look.x - across[0] * look.z;
            up.z = across[0] * look.y - across[1] * look.x;

            float up_len = up.length();
            up.x /= -up_len;
            up.y /= -up_len;
            up.z /= -up_len;
        }
    }

    void viewer_model::render_2d_view(const rect& view_rect,
        ux_window& win, int output_height,
        ImFont *font1, ImFont *font2, size_t dev_model_num,
        const mouse_info &mouse, std::string& error_message)
    {
        static periodic_timer every_sec(std::chrono::seconds(1));
        static bool icon_visible = false;
        if (every_sec) icon_visible = !icon_visible;
        float alpha = icon_visible ? 1.f : 0.2f;

        glViewport(0, 0,
                   win.framebuf_width(), win.framebuf_height());
        glLoadIdentity();
        glOrtho(0, win.width(), win.height(), 0, -1, +1);

        auto layout = calc_layout(view_rect);

        if ((layout.size() == 0) && (dev_model_num > 0))
        {
            show_no_stream_overlay(font2, view_rect.x, view_rect.y, win.width(), win.height() - output_height);
        }

        for (auto &&kvp : layout)
        {
            auto&& view_rect = kvp.second;
            auto stream = kvp.first;
            auto&& stream_mv = streams[stream];
            auto&& stream_size = stream_mv.size;
            auto stream_rect = view_rect.adjust_ratio(stream_size).grow(-3);

            stream_mv.show_frame(stream_rect, mouse, error_message);

            auto p = stream_mv.dev->dev.as<playback>();
            float pos = stream_rect.x + 5;

            if (stream_mv.dev->dev.is<recorder>())
            {
                show_recording_icon(font2, pos, stream_rect.y + 5, stream_mv.profile.unique_id(), alpha);
                pos += 23;
            }

            if (!stream_mv.is_stream_alive())
            {
                show_icon(font2, "warning_icon", u8"\uf071  No Frames Received!",
                    stream_rect.center().x - 100,
                    stream_rect.center().y - 25,
                    stream_mv.profile.unique_id(),
                    blend(dark_red, alpha),
                    "Did not receive frames from the platform within a reasonable time window,\nplease try reducing the FPS or the resolution");
            }

            if (stream_mv.dev->is_paused() || (p && p.current_status() == RS2_PLAYBACK_STATUS_PAUSED))
                show_paused_icon(font2, pos, stream_rect.y + 5, stream_mv.profile.unique_id());

            stream_mv.show_stream_header(font1, stream_rect, *this);
            stream_mv.show_stream_footer(stream_rect, mouse);

            glColor3f(header_window_bg.x, header_window_bg.y, header_window_bg.z);
            stream_rect.y -= 32;
            stream_rect.h += 32;
            stream_rect.w += 1;
            draw_rect(stream_rect);
        }

        // Metadata overlay windows shall be drawn after textures to preserve z-buffer functionality
        for (auto &&kvp : layout)
        {
            if (streams[kvp.first].metadata_displayed)
                streams[kvp.first].show_metadata(mouse);
        }
    }

    void viewer_model::render_3d_view(const rect& viewer_rect, float scale_factor)
    {
        glViewport(viewer_rect.x * scale_factor, 0,
            viewer_rect.w * scale_factor, viewer_rect.h * scale_factor);

        glClearColor(0, 0, 0, 1);
        glClear(GL_COLOR_BUFFER_BIT | GL_DEPTH_BUFFER_BIT);

        glMatrixMode(GL_PROJECTION);
        glPushMatrix();
        glLoadIdentity();
        gluPerspective(60, (float)viewer_rect.w / viewer_rect.h, 0.001f, 100.0f);

        glMatrixMode(GL_MODELVIEW);
        glPushMatrix();
        glLoadMatrixf(view);

        glDisable(GL_TEXTURE_2D);

        glEnable(GL_DEPTH_TEST);

        glLineWidth(1);
        glBegin(GL_LINES);
        glColor4f(0.4f, 0.4f, 0.4f, 1.f);

        glTranslatef(0, 0, -1);

        for (int i = 0; i <= 6; i++)
        {
            glVertex3i(i - 3, 1, 0);
            glVertex3i(i - 3, 1, 6);
            glVertex3i(-3, 1, i);
            glVertex3i(3, 1, i);
        }
        glEnd();

        texture_buffer::draw_axis(0.1, 1);

        if (draw_plane)
        {
            glLineWidth(2);
            glBegin(GL_LINES);

            if (is_valid(roi_rect))
            {
                glColor4f(yellow.x, yellow.y, yellow.z, 1.f);

                auto rects = subdivide(roi_rect);
                for (auto&& r : rects)
                {
                    for (int i = 0; i < 4; i++)
                    {
                        auto j = (i + 1) % 4;
                        glVertex3f(r[i].x, r[i].y, r[i].z);
                        glVertex3f(r[j].x, r[j].y, r[j].z);
                    }
                }
            }

            glEnd();
        }

        glColor4f(1.f, 1.f, 1.f, 1.f);

<<<<<<< HEAD
        if (syncronize)
        {
            auto tex = streams[selected_tex_source_uid].texture->get_last_frame(true);
            if (tex) s(tex);
        }
=======
>>>>>>> bb5f2f9c

        if(!paused)
        {
            auto res = pc.get_points();

            for (auto&& f : res)
            {
<<<<<<< HEAD
                last_texture = streams[selected_tex_source_uid].texture->get_last_frame(true);
                last_points = points;
=======
                if (f.is<rs2::points>())
                    last_points = f;
                else
                    last_texture = f;
>>>>>>> bb5f2f9c
            }

        }
        if (draw_frustrum && last_points)
        {
                glLineWidth(1.f);
                glBegin(GL_LINES);

                auto intrin = last_points.get_profile().as<video_stream_profile>().get_intrinsics();

                glColor4f(sensor_bg.x, sensor_bg.y, sensor_bg.z, 0.5f);

                for (float d = 1; d < 6; d += 2)
                {
                    auto get_point = [&](float x, float y) -> float3
                    {
                        float point[3];
                        float pixel[2]{ x, y };
                        rs2_deproject_pixel_to_point(point, &intrin, pixel, d);
                        glVertex3f(0.f, 0.f, 0.f);
                        glVertex3fv(point);
                        return{ point[0], point[1], point[2] };
                    };

                    auto top_left = get_point(0, 0);
                    auto top_right = get_point(intrin.width, 0);
                    auto bottom_right = get_point(intrin.width, intrin.height);
                    auto bottom_left = get_point(0, intrin.height);

                    glVertex3fv(&top_left.x); glVertex3fv(&top_right.x);
                    glVertex3fv(&top_right.x); glVertex3fv(&bottom_right.x);
                    glVertex3fv(&bottom_right.x); glVertex3fv(&bottom_left.x);
                    glVertex3fv(&bottom_left.x); glVertex3fv(&top_left.x);
                }

                glEnd();

                glColor4f(1.f, 1.f, 1.f, 1.f);
            }

            if ( last_points && last_texture)
            {
                texture.upload(last_texture);

                glPointSize((float)viewer_rect.w / last_points.get_profile().as<video_stream_profile>().width());

                if (selected_tex_source_uid >= 0)
                {
                    auto tex = texture.get_gl_handle();
                    glBindTexture(GL_TEXTURE_2D, tex);
                    glEnable(GL_TEXTURE_2D);

                    glTexParameteri(GL_TEXTURE_2D, GL_TEXTURE_WRAP_S, texture_border_mode);
                    glTexParameteri(GL_TEXTURE_2D, GL_TEXTURE_WRAP_T, texture_border_mode);
                }

                //glTexParameterfv(GL_TEXTURE_2D, GL_TEXTURE_BORDER_COLOR, tex_border_color);


                    glBegin(GL_POINTS);

                    auto vertices = last_points.get_vertices();
                    auto tex_coords = last_points.get_texture_coordinates();

                    for (int i = 0; i < last_points.size(); i++)
                    {
                        if (vertices[i].z)
                        {
                            glVertex3fv(vertices[i]);
                            glTexCoord2fv(tex_coords[i]);
                        }

                    }
                    glEnd();

            }


        glDisable(GL_DEPTH_TEST);

        glPopMatrix();
        glMatrixMode(GL_PROJECTION);
        glPopMatrix();
        glPopAttrib();


        if (ImGui::IsKeyPressed('R') || ImGui::IsKeyPressed('r'))
        {
            reset_camera();
        }
    }

    void viewer_model::show_top_bar(ux_window& window, const rect& viewer_rect)
    {
        auto flags = ImGuiWindowFlags_NoResize | ImGuiWindowFlags_NoMove |
            ImGuiWindowFlags_NoCollapse | ImGuiWindowFlags_NoTitleBar |
            ImGuiWindowFlags_NoSavedSettings;

        ImGui::SetNextWindowPos({ panel_width, 0 });
        ImGui::SetNextWindowSize({ window.width() - panel_width, panel_y });

        ImGui::PushStyleVar(ImGuiStyleVar_WindowPadding, ImVec2(0, 0));
        ImGui::PushStyleColor(ImGuiCol_WindowBg, button_color);
        ImGui::Begin("Toolbar Panel", nullptr, flags);

        ImGui::PushFont(window.get_large_font());
        ImGui::PushStyleColor(ImGuiCol_Border, black);

        ImGui::SetCursorPosX(window.width() - panel_width - panel_y * 2);
        ImGui::PushStyleColor(ImGuiCol_Text, is_3d_view ? light_grey : light_blue);
        ImGui::PushStyleColor(ImGuiCol_TextSelectedBg, is_3d_view ? light_grey : light_blue);
        if (ImGui::Button("2D", { panel_y, panel_y })) is_3d_view = false;
        ImGui::PopStyleColor(2);
        ImGui::SameLine();

        ImGui::SetCursorPosX(window.width() - panel_width - panel_y * 1);
        auto pos1 = ImGui::GetCursorScreenPos();

        ImGui::PushStyleColor(ImGuiCol_Text, !is_3d_view ? light_grey : light_blue);
        ImGui::PushStyleColor(ImGuiCol_TextSelectedBg, !is_3d_view ? light_grey : light_blue);
        if (ImGui::Button("3D", { panel_y,panel_y }))
        {
            is_3d_view = true;
            update_3d_camera(viewer_rect, window.get_mouse(), true);
        }
        ImGui::PopStyleColor(3);

        ImGui::GetWindowDrawList()->AddLine({ pos1.x, pos1.y + 10 }, { pos1.x,pos1.y + panel_y - 10 }, ImColor(light_grey));


        ImGui::SameLine();
        ImGui::SetCursorPosX(window.width() - panel_width - panel_y);

        ImGui::PushStyleColor(ImGuiCol_TextSelectedBg, white);
        ImGui::PushStyleColor(ImGuiCol_PopupBg, almost_white_bg);
        ImGui::PushStyleColor(ImGuiCol_HeaderHovered, light_blue);
        ImGui::PushStyleColor(ImGuiCol_TextSelectedBg, white);

        ImGui::PushStyleVar(ImGuiStyleVar_WindowPadding, ImVec2(5, 5));

        //if (ImGui::Button(u8"\uf013\uf0d7", { panel_y,panel_y }))
        //    ImGui::OpenPopup("global_menu");

        //ImGui::PushFont(font_14);
        //if (ImGui::BeginPopup("global_menu"))
        //{
        //    ImGui::PushStyleColor(ImGuiCol_Text, dark_grey);
        //    if (ImGui::Selectable("About RealSense Viewer"))
        //    {
        //    }

        //    ImGui::PopStyleColor();
        //    ImGui::EndPopup();
        //}
        //ImGui::PopFont();
        ImGui::PopStyleVar();
        ImGui::PopStyleColor(4);
        ImGui::PopFont();

        ImGui::End();
        ImGui::PopStyleColor();
        ImGui::PopStyleVar();
    }

    void viewer_model::update_3d_camera(const rect& viewer_rect,
        mouse_info& mouse, bool force)
    {
        auto now = std::chrono::high_resolution_clock::now();
        static auto view_clock = std::chrono::high_resolution_clock::now();
        auto sec_since_update = std::chrono::duration<double, std::milli>(now - view_clock).count() / 1000;
        view_clock = now;

        if (viewer_rect.contains(mouse.cursor) || force)
        {
            arcball_camera_update(
                (float*)&pos, (float*)&target, (float*)&up, view,
                sec_since_update,
                0.2f, // zoom per tick
                -0.1f, // pan speed
                3.0f, // rotation multiplier
                viewer_rect.w, viewer_rect.h, // screen (window) size
                mouse.prev_cursor.x, mouse.cursor.x,
                mouse.prev_cursor.y, mouse.cursor.y,
                ImGui::GetIO().MouseDown[2],
                ImGui::GetIO().MouseDown[0],
                mouse.mouse_wheel,
                0);
        }

        mouse.prev_cursor = mouse.cursor;
    }

    void viewer_model::upload_frame(frame&& f)
    {
        if(f.get_profile().stream_type() == RS2_STREAM_DEPTH)
            pc.depth_stream_active = true;

        auto index = f.get_profile().unique_id();
        streams[index].upload_frame(std::move(f));
    }

    void device_model::start_recording(const std::string& path, std::string& error_message)
    {
        if (_recorder != nullptr)
        {
            return; //already recording
        }

        try
        {
            _recorder = std::make_shared<recorder>(path, dev);
            std::vector<std::shared_ptr<subdevice_model>> record_sensors;
            for (auto&& sub : _recorder->query_sensors())
            {
                auto model = std::make_shared<subdevice_model>(*_recorder, std::make_shared<sensor>(sub), error_message);
                record_sensors.push_back(model);
            }
            live_subdevices = subdevices;
            subdevices.clear();
            subdevices.swap(record_sensors);
            for (int i = 0; i < live_subdevices.size(); i++)
            {
                subdevices[i]->ui.selected_res_id = live_subdevices[i]->ui.selected_res_id;
                subdevices[i]->ui.selected_shared_fps_id = live_subdevices[i]->ui.selected_shared_fps_id;
                subdevices[i]->ui.selected_format_id = live_subdevices[i]->ui.selected_format_id;
                subdevices[i]->show_single_fps_list = live_subdevices[i]->show_single_fps_list;
                subdevices[i]->fpses_per_stream = live_subdevices[i]->fpses_per_stream;
                subdevices[i]->ui.selected_fps_id = live_subdevices[i]->ui.selected_fps_id;
                subdevices[i]->stream_enabled = live_subdevices[i]->stream_enabled;
                subdevices[i]->fps_values_per_stream = live_subdevices[i]->fps_values_per_stream;
                subdevices[i]->format_values = live_subdevices[i]->format_values;
            }

            is_recording = true;
        }
        catch (const rs2::error& e)
        {
            error_message = error_to_string(e);
        }
        catch (const std::exception& e)
        {
            error_message = e.what();
        }
    }

    void device_model::stop_recording()
    {
        subdevices.clear();
        subdevices = live_subdevices;
        live_subdevices.clear();
        //this->streams.clear();
        _recorder.reset();
        is_recording = false;
    }

    void device_model::pause_record()
    {
        _recorder->pause();
    }

    void device_model::resume_record()
    {
        _recorder->resume();
    }

    int device_model::draw_playback_controls(ImFont* font, viewer_model& viewer)
    {
        auto p = dev.as<playback>();
        rs2_playback_status current_playback_status = p.current_status();

        ImGui::PushFont(font);
        ImGui::PushStyleVar(ImGuiStyleVar_ItemSpacing, { 10,0 });
        const float button_dim = 30.f;
        const bool supports_playback_step = false;


        //////////////////// Step Backwards Button ////////////////////
        std::string label = to_string() << u8"\uf048" << "##Step Backwards " << id;

        if (ImGui::ButtonEx(label.c_str(), { button_dim, button_dim }, supports_playback_step ? 0 : ImGuiButtonFlags_Disabled))
        {
            //p.skip_frames(1);
        }


        if (ImGui::IsItemHovered())
        {
            std::string tooltip = to_string() << "Step Backwards" << (supports_playback_step ? "" : "(Not available)");
            ImGui::SetTooltip("%s", tooltip.c_str());
        }
        ImGui::SameLine();
        //////////////////// Step Backwards Button ////////////////////


        //////////////////// Stop Button ////////////////////
        label = to_string() << u8"\uf04d" << "##Stop Playback " << id;

        if (ImGui::ButtonEx(label.c_str(), { button_dim, button_dim }))
        {
            bool prev = _playback_repeat;
            _playback_repeat = false;
            p.stop();
            _playback_repeat = prev;
        }
        if (ImGui::IsItemHovered())
        {
            std::string tooltip = to_string() << "Stop Playback";
            ImGui::SetTooltip("%s", tooltip.c_str());
        }
        ImGui::SameLine();
        //////////////////// Stop Button ////////////////////



        //////////////////// Pause/Play Button ////////////////////
        if (current_playback_status == RS2_PLAYBACK_STATUS_PAUSED || current_playback_status == RS2_PLAYBACK_STATUS_STOPPED)
        {
            label = to_string() << u8"\uf04b" << "##Play " << id;
            if (ImGui::ButtonEx(label.c_str(), { button_dim, button_dim }))
            {
                if (current_playback_status == RS2_PLAYBACK_STATUS_STOPPED)
                {
                    play_defaults(viewer);
                }
                else
                {
                    p.resume();
                    for (auto&& s : subdevices)
                    {
                        if (s->streaming)
                            s->resume();
                    }
                }

            }
            if (ImGui::IsItemHovered())
            {
                ImGui::SetTooltip(current_playback_status == RS2_PLAYBACK_STATUS_PAUSED ? "Resume Playback" : "Start Playback");
            }
        }
        else
        {
            label = to_string() << u8"\uf04c" << "##Pause Playback " << id;
            if (ImGui::ButtonEx(label.c_str(), { button_dim, button_dim }))
            {
                p.pause();
                for (auto&& s : subdevices)
                {
                    if (s->streaming)
                        s->pause();
                }
            }
            if (ImGui::IsItemHovered())
            {
                ImGui::SetTooltip("Pause Playback");
            }
        }

        ImGui::SameLine();
        //////////////////// Pause/Play Button ////////////////////




        //////////////////// Step Forward Button ////////////////////
        label = to_string() << u8"\uf051" << "##Step Forward " << id;
        if (ImGui::ButtonEx(label.c_str(), { button_dim, button_dim }, supports_playback_step ? 0 : ImGuiButtonFlags_Disabled))
        {
            //p.skip_frames(-1);
        }
        if (ImGui::IsItemHovered())
        {
            std::string tooltip = to_string() << "Step Forward" << (supports_playback_step ? "" : "(Not available)");
            ImGui::SetTooltip("%s", tooltip.c_str());
        }
        ImGui::SameLine();
        //////////////////// Step Forward Button ////////////////////




        /////////////////// Repeat Button /////////////////////
        if (_playback_repeat)
        {
            ImGui::PushStyleColor(ImGuiCol_Text, light_blue);
            ImGui::PushStyleColor(ImGuiCol_TextSelectedBg, light_blue);
        }
        else
        {
            ImGui::PushStyleColor(ImGuiCol_Text, white);
            ImGui::PushStyleColor(ImGuiCol_TextSelectedBg, white);
        }
        label = to_string() << u8"\uf0e2" << "##Repeat " << id;
        if (ImGui::ButtonEx(label.c_str(), { button_dim, button_dim }))
        {
            _playback_repeat = !_playback_repeat;
        }
        if (ImGui::IsItemHovered())
        {
            std::string tooltip = to_string() << (_playback_repeat ? "Disable " : "Enable ") << "Repeat ";
            ImGui::SetTooltip("%s", tooltip.c_str());
        }
        ImGui::PopStyleColor(2);

        ImGui::SameLine();
        /////////////////// Repeat Button /////////////////////


        ImGui::PopStyleVar();

        //////////////////// Speed combo box ////////////////////
        auto pos = ImGui::GetCursorPos();
        ImGui::SetCursorPos({ 200.0f, pos.y + 3 });
        ImGui::PushItemWidth(100);

        ImGui::PushStyleColor(ImGuiCol_FrameBg, sensor_bg);
        ImGui::PushStyleColor(ImGuiCol_ButtonHovered, sensor_bg);

        label = to_string() << "## " << id;
        if (ImGui::Combo(label.c_str(), &playback_speed_index, "Speed: x0.25\0Speed: x0.5\0Speed: x1\0Speed: x1.5\0Speed: x2\0\0"))
        {
            float speed = 1;
            switch (playback_speed_index)
            {
            case 0: speed = 0.25f; break;
            case 1: speed = 0.5f; break;
            case 2: speed = 1.0f; break;
            case 3: speed = 1.5f; break;
            case 4: speed = 2.0f; break;
            default:
                throw std::runtime_error(to_string() << "Speed #" << playback_speed_index << " is unhandled");
            }
            p.set_playback_speed(speed);
        }

        ImGui::PopStyleColor(2);

        //////////////////// Speed combo box ////////////////////
        ImGui::PopFont();

        return 35;
    }

    std::string device_model::pretty_time(std::chrono::nanoseconds duration)
    {
        using namespace std::chrono;
        auto hhh = duration_cast<hours>(duration);
        duration -= hhh;
        auto mm = duration_cast<minutes>(duration);
        duration -= mm;
        auto ss = duration_cast<seconds>(duration);
        duration -= ss;
        auto ms = duration_cast<milliseconds>(duration);

        std::ostringstream stream;
        stream << std::setfill('0') << std::setw(hhh.count() >= 10 ? 2 : 1) << hhh.count() << ':' <<
            std::setfill('0') << std::setw(2) << mm.count() << ':' <<
            std::setfill('0') << std::setw(2) << ss.count();// << '.' <<
            //std::setfill('0') << std::setw(3) << ms.count();
        return stream.str();
    }

    int device_model::draw_seek_bar()
    {
        auto pos = ImGui::GetCursorPos();

        auto p = dev.as<playback>();
        rs2_playback_status current_playback_status = p.current_status();
        int64_t playback_total_duration = p.get_duration().count();
        auto progress = p.get_position();
        double part = (1.0 * progress) / playback_total_duration;
        seek_pos = static_cast<int>(std::max(0.0, std::min(part, 1.0)) * 100);

        if (seek_pos != 0 && p.current_status() == RS2_PLAYBACK_STATUS_STOPPED)
        {
            seek_pos = 0;
        }
        float seek_bar_width = 290.0f;
        ImGui::PushItemWidth(seek_bar_width);
        std::string label1 = "## " + id;
        if (ImGui::SeekSlider(label1.c_str(), &seek_pos, ""))
        {
            //Seek was dragged
            auto duration_db = std::chrono::duration_cast<std::chrono::duration<double, std::nano>>(p.get_duration());
            auto single_percent = duration_db.count() / 100;
            auto seek_time = std::chrono::duration<double, std::nano>(seek_pos * single_percent);
            p.seek(std::chrono::duration_cast<std::chrono::nanoseconds>(seek_time));
        }

        ImGui::SetCursorPos({ pos.x, pos.y + 17 });

        std::string time_elapsed = pretty_time(std::chrono::nanoseconds(progress));
        std::string duration_str = pretty_time(std::chrono::nanoseconds(playback_total_duration));
        ImGui::Text("%s", time_elapsed.c_str());
        ImGui::SameLine();
        float pos_y = ImGui::GetCursorPosY();

        ImGui::SetCursorPos({ pos.x + seek_bar_width - 41 , pos_y });
        ImGui::Text("%s", duration_str.c_str());

        return 50;
    }

    int device_model::draw_playback_panel(ImFont* font, viewer_model& view)
    {
        ImGui::PushStyleColor(ImGuiCol_Button, sensor_bg);
        ImGui::PushStyleColor(ImGuiCol_Text, light_grey);
        ImGui::PushStyleColor(ImGuiCol_PopupBg, almost_white_bg);
        ImGui::PushStyleColor(ImGuiCol_HeaderHovered, from_rgba(0, 0xae, 0xff, 255));
        ImGui::PushStyleColor(ImGuiCol_TextSelectedBg, white);


        auto pos = ImGui::GetCursorPos();
        auto controls_height = draw_playback_controls(font, view);
        ImGui::SetCursorPos({ pos.x + 8, pos.y + controls_height });
        auto seek_bar_height = draw_seek_bar();

        ImGui::PopStyleColor(5);
        return controls_height + seek_bar_height;

    }

    std::vector<std::string> get_device_info(const device& dev, bool include_location)
    {
        std::vector<std::string> res;
        for (auto i = 0; i < RS2_CAMERA_INFO_COUNT; i++)
        {
            auto info = static_cast<rs2_camera_info>(i);

            // When camera is being reset, either because of "hardware reset"
            // or because of switch into advanced mode,
            // we don't want to capture the info that is about to change
            if ((info == RS2_CAMERA_INFO_PHYSICAL_PORT ||
                info == RS2_CAMERA_INFO_ADVANCED_MODE)
                && !include_location) continue;

            if (dev.supports(info))
            {
                auto value = dev.get_info(info);
                res.push_back(value);
            }
        }
        return res;
    }

    std::vector<std::pair<std::string, std::string>> get_devices_names(const device_list& list)
    {
        std::vector<std::pair<std::string, std::string>> device_names;

        for (uint32_t i = 0; i < list.size(); i++)
        {
            try
            {
                auto dev = list[i];
                device_names.push_back(get_device_name(dev));        // push name and sn to list
            }
            catch (...)
            {
                device_names.push_back(std::pair<std::string, std::string>(to_string() << "Unknown Device #" << i, ""));
            }
        }
        return device_names;
    }

    bool yes_no_dialog(const std::string& title, const std::string& do_what, bool& approved)
    {
        auto clicked = false;
        ImGui::OpenPopup(title.c_str());
        if (ImGui::BeginPopupModal(title.c_str(), NULL, ImGuiWindowFlags_AlwaysAutoResize))
        {
            std::string msg = to_string() << "\t\tAre you sure you want to " << do_what << "?\t\t\n";
            ImGui::Text("\n%s\n", msg.c_str());
            ImGui::Separator();
            auto width = ImGui::GetWindowWidth();
            ImGui::Dummy(ImVec2(width / 4.f, 0));
            ImGui::SameLine();
            if (ImGui::Button("Yes", ImVec2(60, 30)))
            {
                ImGui::CloseCurrentPopup();
                approved = true;
                clicked = true;
            }
            ImGui::SameLine();
            if (ImGui::Button("No", ImVec2(60, 30)))
            {
                ImGui::CloseCurrentPopup();
                approved = false;
                clicked = true;
            }
            ImGui::NewLine();
            ImGui::EndPopup();
        }
        return clicked;
    }

    void device_model::draw_advanced_mode_tab()
    {
        using namespace rs400;
        ImGui::PushStyleColor(ImGuiCol_TextSelectedBg, { 0.9f, 0.9f, 0.9f, 1 });

        auto is_advanced_mode = dev.is<advanced_mode>();
        if (ImGui::TreeNode("Advanced Mode"))
        {
            try
            {
                if (!is_advanced_mode)
                {
                    // TODO: Why are we showing the tab then??
                    ImGui::TextColored(redish, "Selected device does not offer\nany advanced settings");
                }
                else
                {
                    auto advanced = dev.as<advanced_mode>();
                    if (advanced.is_enabled())
                    {
                        static bool show_dialog = false;
                        static bool disable_approved = true;
                        if (allow_remove)
                        {
                            if (ImGui::Button("Disable Advanced Mode", ImVec2{ 226, 0 }))
                            {
                                show_dialog = true;
                                disable_approved = false;
                            }

                            if (ImGui::IsItemHovered())
                            {
                                ImGui::SetTooltip("Disabling advanced mode will reset depth generation to factory settings\nThis will not affect calibration");
                            }

                            if (show_dialog &&
                                yes_no_dialog("Advanced Mode", "Disable Advanced Mode", disable_approved))
                            {
                                if (disable_approved)
                                {
                                    advanced.toggle_advanced_mode(false);
                                    restarting_device_info = get_device_info(dev, false);
                                }
                                show_dialog = false;
                            }

                            if (ImGui::IsItemHovered())
                            {
                                ImGui::SetTooltip("Disabling advanced mode will reset depth generation to factory settings\nThis will not affect calibration");
                            }
                        }

                        draw_advanced_mode_controls(advanced, amc, get_curr_advanced_controls);
                    }
                    else
                    {
                        if (allow_remove)
                        {
                            static bool show_dialog = false;
                            static bool enable_approved = true;
                            if (ImGui::Button("Enable Advanced Mode", ImVec2{ 226, 0 }))
                            {
                                show_dialog = true;
                                enable_approved = false;
                            }

                            if (ImGui::IsItemHovered())
                            {
                                ImGui::SetTooltip("Advanced mode is a persistent camera state unlocking calibration formats and depth generation controls\nYou can always reset the camera to factory defaults by disabling advanced mode");
                            }

                            if (show_dialog &&
                                yes_no_dialog("Advanced Mode", "Enable Advanced Mode", enable_approved))
                            {
                                if (enable_approved)
                                {
                                    advanced.toggle_advanced_mode(true);
                                    restarting_device_info = get_device_info(dev, false);
                                }
                                show_dialog = false;
                            }
                        }

                        ImGui::TextColored(redish, "Device is not in advanced mode!\nTo access advanced functionality\nclick \"Enable Advanced Mode\"");
                    }
                }
            }
            catch (...)
            {
                ImGui::TextColored(redish, "Couldn't fetch Advanced Mode settings");
            }

            ImGui::TreePop();
        }

        ImGui::PopStyleColor();
    }

    void device_model::draw_controls(float panel_width, float panel_height,
        ImFont *font1, ImFont *font2,
        const mouse_info &mouse,
        std::string& error_message,
        device_model*& device_to_remove,
        viewer_model& viewer, float windows_width,
        bool update_read_only_options,
        std::map<subdevice_model*, float>& model_to_y,
        std::map<subdevice_model*, float>& model_to_abs_y)
    {
        auto header_h = panel_height;
        if (dev.is<playback>()) header_h += 15;

        ImGui::PushFont(font1);
        auto pos = ImGui::GetCursorScreenPos();
        ImGui::GetWindowDrawList()->AddRectFilled(pos, { pos.x + panel_width, pos.y + header_h }, ImColor(sensor_header_light_blue));
        ImGui::GetWindowDrawList()->AddLine({ pos.x,pos.y }, { pos.x + panel_width,pos.y }, ImColor(black));

        pos = ImGui::GetCursorPos();
        ImGui::PushStyleColor(ImGuiCol_Button, sensor_header_light_blue);
        ImGui::SetCursorPos({ 8, pos.y + 17 });

        std::string label{ "" };
        if (is_recording)
        {
            ImGui::PushStyleColor(ImGuiCol_Text, redish);
            label = to_string() << u8"\uf111";
            ImGui::Text("%s", label.c_str());
            ImGui::PopStyleColor();
            if (ImGui::IsItemHovered())
            {
                ImGui::SetTooltip("Recording");
            }
        }
        else if (dev.is<playback>())
        {
            label = to_string() << u8" \uf008";
            ImGui::Text("%s", label.c_str());
        }
        else
        {
            label = to_string() << u8" \uf03d";
            ImGui::Text("%s", label.c_str());
        }
        ImGui::SameLine();

        label = to_string() << dev.get_info(RS2_CAMERA_INFO_NAME);
        ImGui::Text("%s", label.c_str());

        ImGui::Columns(1);
        ImGui::SetCursorPos({ panel_width - 50, pos.y + 8 + (header_h - panel_height) / 2 });

        ImGui::PushStyleColor(ImGuiCol_TextSelectedBg, white);
        ImGui::PushStyleColor(ImGuiCol_PopupBg, almost_white_bg);
        ImGui::PushStyleColor(ImGuiCol_HeaderHovered, light_blue);
        ImGui::PushStyleColor(ImGuiCol_TextSelectedBg, white);

        ImGui::PushStyleVar(ImGuiStyleVar_WindowPadding, ImVec2(5, 5));

        ImGui::PushFont(font2);
        label = to_string() << "device_menu" << id;
        std::string settings_button_name = to_string() << u8"\uf0c9##" << id;

        if (ImGui::Button(settings_button_name.c_str(), { 33,35 }))
            ImGui::OpenPopup(label.c_str());
        ImGui::PopFont();

        ImGui::PushFont(font1);

        if (ImGui::BeginPopup(label.c_str()))
        {
            ImGui::PushStyleColor(ImGuiCol_Text, dark_grey);
            if (!show_device_info && ImGui::Selectable("Show Device Details..."))
            {
                show_device_info = true;
            }
            if (show_device_info && ImGui::Selectable("Hide Device Details..."))
            {
                show_device_info = false;
            }
            if (!is_recording && !dev.is<playback>())
            {
                bool is_device_streaming = std::any_of(subdevices.begin(), subdevices.end(), [](const std::shared_ptr<subdevice_model>& s) { return s->streaming; });
                if (ImGui::Selectable("Record to File...", false, is_device_streaming ? ImGuiSelectableFlags_Disabled : 0))
                {
                    auto ret = file_dialog_open(save_file, "ROS-bag\0*.bag\0", NULL, NULL);

                    if (ret)
                    {
                        std::string filename = ret;
                        if (!ends_with(to_lower(filename), ".bag")) filename += ".bag";

                        start_recording(filename, error_message);
                    }
                }
                if (is_device_streaming)
                {
                    if (ImGui::IsItemHovered())
                        ImGui::SetTooltip("Stop streaming to enable recording");
                }
            }

            if (auto adv = dev.as<advanced_mode>())
            {
                try
                {
                    ImGui::Separator();

                    if (ImGui::Selectable("Load Settings", false, ImGuiSelectableFlags_SpanAllColumns))
                    {
                        auto ret = file_dialog_open(open_file, "JavaScript Object Notation (JSON)\0*.json\0", NULL, NULL);
                        if (ret)
                        {
                            std::ifstream t(ret);
                            std::string str((std::istreambuf_iterator<char>(t)),
                                std::istreambuf_iterator<char>());

                            adv.load_json(str);
                            get_curr_advanced_controls = true;
                        }
                    }

                    if (ImGui::Selectable("Save Settings", false, ImGuiSelectableFlags_SpanAllColumns))
                    {
                        auto ret = file_dialog_open(save_file, "JavaScript Object Notation (JSON)\0*.json\0", NULL, NULL);

                        if (ret)
                        {
                            std::string filename = ret;
                            if (!ends_with(to_lower(filename), ".json")) filename += ".json";

                            std::ofstream out(filename);
                            out << adv.serialize_json();
                            out.close();
                        }
                    }
                }
                catch (const error& e)
                {
                    error_message = error_to_string(e);
                }
                catch (const std::exception& e)
                {
                    error_message = e.what();
                }
            }

            if (allow_remove)
            {
                ImGui::Separator();

                if (ImGui::Selectable("Hardware Reset"))
                {
                    try
                    {
                        restarting_device_info = get_device_info(dev, false);
                        dev.hardware_reset();
                    }
                    catch (const error& e)
                    {
                        error_message = error_to_string(e);
                    }
                    catch (const std::exception& e)
                    {
                        error_message = e.what();
                    }
                }

                ImGui::Separator();

                if (ImGui::Selectable("Remove Source"))
                {
                    for (auto&& sub : subdevices)
                    {
                        if (sub->streaming)
                            sub->stop();
                    }
                    device_to_remove = this;
                }
            }

            ImGui::PopStyleColor();
            ImGui::EndPopup();
        }
        ImGui::PopFont();
        ImGui::PopStyleVar();
        ImGui::PopStyleColor(4);

        ImGui::SetCursorPos({ 33, pos.y + panel_height - 9 });
        ImGui::PushStyleColor(ImGuiCol_Text, from_rgba(0xc3, 0xd5, 0xe5, 0xff));

        int playback_control_panel_height = 0;
        if (auto p = dev.as<playback>())
        {
            auto full_path = p.file_name();
            auto filename = get_file_name(full_path);

            ImGui::Text("File: \"%s\"", filename.c_str());
            if (ImGui::IsItemHovered())
                ImGui::SetTooltip("%s", full_path.c_str());

            auto playback_panel_pos = ImVec2{ 0, pos.y + panel_height + 18 };
            ImGui::SetCursorPos(playback_panel_pos);
            playback_panel_pos.y = draw_playback_panel(font1, viewer);
            playback_control_panel_height += (int)playback_panel_pos.y;
        }

        ImGui::SetCursorPos({ 0, pos.y + header_h + playback_control_panel_height });
        pos = ImGui::GetCursorPos();

        int info_control_panel_height = 0;
        if (show_device_info)
        {
            int line_h = 22;
            info_control_panel_height = (int)infos.size() * line_h + 5;

            const ImVec2 abs_pos = ImGui::GetCursorScreenPos();
            ImGui::GetWindowDrawList()->AddRectFilled(abs_pos,
            { abs_pos.x + panel_width, abs_pos.y + info_control_panel_height },
                ImColor(device_info_color));
            ImGui::GetWindowDrawList()->AddLine({ abs_pos.x, abs_pos.y - 1 },
            { abs_pos.x + panel_width, abs_pos.y - 1 },
                ImColor(black), 1.f);

            for (auto&& pair : infos)
            {
                auto rc = ImGui::GetCursorPos();
                ImGui::SetCursorPos({ rc.x + 12, rc.y + 4 });
                ImGui::Text("%s:", pair.first.c_str()); ImGui::SameLine();

                ImGui::PushStyleColor(ImGuiCol_FrameBg, device_info_color);
                ImGui::PushStyleColor(ImGuiCol_TextSelectedBg, light_blue);
                ImGui::PushStyleColor(ImGuiCol_Text, white);
                ImGui::SetCursorPos({ rc.x + 130, rc.y + 1 });
                label = to_string() << "##" << id << " " << pair.first;
                ImGui::InputText(label.c_str(),
                    (char*)pair.second.data(),
                    pair.second.size() + 1,
                    ImGuiInputTextFlags_AutoSelectAll | ImGuiInputTextFlags_ReadOnly);
                ImGui::PopStyleColor(3);

                ImGui::SetCursorPos({ rc.x, rc.y + line_h });
            }
        }

        ImGui::SetCursorPos({ 0, pos.y + info_control_panel_height });
        ImGui::PopStyleColor(2);
        ImGui::PopFont();

        auto sensor_top_y = ImGui::GetCursorPosY();
        if (!show_depth_only) ImGui::SetContentRegionWidth(windows_width - 36);

        ImGui::PushStyleColor(ImGuiCol_HeaderHovered, sensor_bg);
        ImGui::PushStyleColor(ImGuiCol_Text, from_rgba(0xc3, 0xd5, 0xe5, 0xff));
        ImGui::PushFont(font1);

        // Draw menu foreach subdevice with its properties
        for (auto&& sub : subdevices)
        {
            if (show_depth_only && !sub->s->is<depth_sensor>()) continue;

            const ImVec2 pos = ImGui::GetCursorPos();
            const ImVec2 abs_pos = ImGui::GetCursorScreenPos();
            model_to_y[sub.get()] = pos.y;
            model_to_abs_y[sub.get()] = abs_pos.y;
            ImGui::GetWindowDrawList()->AddLine({ abs_pos.x, abs_pos.y - 1 },
            { abs_pos.x + panel_width, abs_pos.y - 1 },
                ImColor(black), 1.f);

            label = to_string() << sub->s->get_info(RS2_CAMERA_INFO_NAME) << "##" << id;
            ImGui::PushStyleColor(ImGuiCol_Header, sensor_header_light_blue);

            ImGui::PushStyleVar(ImGuiStyleVar_FramePadding, { 10, 10 });
            ImGui::PushStyleVar(ImGuiStyleVar_ItemInnerSpacing, { 0, 0 });
            ImGuiTreeNodeFlags flags{};
            if (show_depth_only) flags = ImGuiTreeNodeFlags_DefaultOpen;
            if (ImGui::TreeNodeEx(label.c_str(), flags))
            {
                ImGui::PopStyleVar();
                ImGui::PushStyleVar(ImGuiStyleVar_FramePadding, { 2, 2 });

                if (show_stream_selection)
                    sub->draw_stream_selection();

                static const std::vector<rs2_option> drawing_order{
                    RS2_OPTION_VISUAL_PRESET,
                    RS2_OPTION_EMITTER_ENABLED,
                    RS2_OPTION_ENABLE_AUTO_EXPOSURE };

                for (auto& opt : drawing_order)
                {
                    if (sub->draw_option(opt, dev.is<playback>() || update_read_only_options, error_message, viewer.not_model))
                    {
                        get_curr_advanced_controls = true;
                    }
                }

                label = to_string() << "Controls ##" << sub->s->get_info(RS2_CAMERA_INFO_NAME) << "," << id;;
                if (ImGui::TreeNode(label.c_str()))
                {
                    for (auto i = 0; i < RS2_OPTION_COUNT; i++)
                    {
                        auto opt = static_cast<rs2_option>(i);
                        if (std::find(drawing_order.begin(), drawing_order.end(), opt) == drawing_order.end())
                        {
                            if (sub->draw_option(opt, dev.is<playback>() || update_read_only_options, error_message, viewer.not_model))
                            {
                                get_curr_advanced_controls = true;
                            }
                        }
                    }

                    ImGui::TreePop();
                }

                if (dev.is<advanced_mode>() && sub->s->is<depth_sensor>())
                    draw_advanced_mode_tab();

                ImGui::SetCursorPosY(ImGui::GetCursorPosY() + 5);

                for (auto&& pb : sub->post_processing)
                {
                    label = to_string() << pb->get_name() << "##" << id;;
                    if (ImGui::TreeNode(label.c_str()))
                    {
                        for (auto i = 0; i < RS2_OPTION_COUNT; i++)
                        {
                            auto opt = static_cast<rs2_option>(i);
                            pb->get_option(opt).draw_option(
                                dev.is<playback>() || update_read_only_options,
                                false, error_message, viewer.not_model);
                        }

                        ImGui::TreePop();
                    }
                }

                ImGui::SetCursorPosY(ImGui::GetCursorPosY() + 5);

                ImGui::TreePop();
            }

            ImGui::PopStyleVar();
            ImGui::PopStyleVar();
            ImGui::PopStyleColor();
        }

        for (auto&& sub : subdevices)
        {
            sub->update(error_message, viewer.not_model);
        }

        ImGui::PopStyleColor(2);
        ImGui::PopFont();
    }

    void viewer_model::draw_viewport(const rect& viewer_rect, ux_window& window, int devices, std::string& error_message)
    {
        if (!is_3d_view)
        {
            render_2d_view(viewer_rect, window,
                get_output_height(), window.get_font(), window.get_large_font(),
                devices, window.get_mouse(), error_message);
        }
        else
        {
            if (paused)
                show_paused_icon(window.get_large_font(), panel_width + 15, panel_y + 15 + 32, 0);

            show_3dviewer_header(window.get_font(), viewer_rect, paused);

            update_3d_camera(viewer_rect, window.get_mouse());

            auto ratio = (float)window.width() / window.framebuf_width();
            render_3d_view(viewer_rect, window.get_scale_factor() / ratio);
        }

        if (ImGui::IsKeyPressed(' '))
        {
            if (paused)
            {
                for (auto&& s : streams)
                {
                    if (s.second.dev)
                    {
                        s.second.dev->resume();
                        if (s.second.dev->dev.is<playback>())
                        {
                            auto p = s.second.dev->dev.as<playback>();
                            p.resume();
                        }
                    }
                }
            }
            else
            {
                for (auto&& s : streams)
                {
                    if (s.second.dev)
                    {
                        s.second.dev->pause();
                        if (s.second.dev->dev.is<playback>())
                        {
                            auto p = s.second.dev->dev.as<playback>();
                            p.pause();
                        }
                    }
                }
            }
            paused = !paused;
        }
    }

    std::map<int, rect> viewer_model::get_interpolated_layout(const std::map<int, rect>& l)
    {
        using namespace std::chrono;
        auto now = high_resolution_clock::now();
        if (l != _layout) // detect layout change
        {
            _transition_start_time = now;
            _old_layout = _layout;
            _layout = l;
        }

        //if (_old_layout.size() == 0 && l.size() == 1) return l;

        auto diff = now - _transition_start_time;
        auto ms = duration_cast<milliseconds>(diff).count();
        auto t = smoothstep(static_cast<float>(ms), 0, 100);

        std::map<int, rect> results;
        for (auto&& kvp : l)
        {
            auto stream = kvp.first;
            if (_old_layout.find(stream) == _old_layout.end())
            {
                _old_layout[stream] = _layout[stream].center();
            }
            results[stream] = _old_layout[stream].lerp(t, _layout[stream]);
        }

        return results;
    }

    notification_data::notification_data(std::string description,
        double timestamp,
        rs2_log_severity severity,
        rs2_notification_category category)
        : _description(description),
        _timestamp(timestamp),
        _severity(severity),
        _category(category) {}


    rs2_notification_category notification_data::get_category() const
    {
        return _category;
    }

    std::string notification_data::get_description() const
    {
        return _description;
    }


    double notification_data::get_timestamp() const
    {
        return _timestamp;
    }


    rs2_log_severity notification_data::get_severity() const
    {
        return _severity;
    }

    notification_model::notification_model()
    {
        message = "";
    }

    notification_model::notification_model(const notification_data& n)
    {
        message = n.get_description();
        timestamp = n.get_timestamp();
        severity = n.get_severity();
        created_time = std::chrono::high_resolution_clock::now();
    }

    double notification_model::get_age_in_ms() const
    {
        return std::chrono::duration<double, std::milli>(std::chrono::high_resolution_clock::now() - created_time).count();
    }

    void notification_model::set_color_scheme(float t) const
    {
        if (severity == RS2_LOG_SEVERITY_ERROR ||
            severity == RS2_LOG_SEVERITY_WARN)
        {
            ImGui::PushStyleColor(ImGuiCol_WindowBg, { 0.3f, 0.f, 0.f, 1 - t });
            ImGui::PushStyleColor(ImGuiCol_TitleBg, { 0.5f, 0.2f, 0.2f, 1 - t });
            ImGui::PushStyleColor(ImGuiCol_TitleBgActive, { 0.6f, 0.2f, 0.2f, 1 - t });
        }
        else
        {
            ImGui::PushStyleColor(ImGuiCol_WindowBg, { 0.3f, 0.3f, 0.3f, 1 - t });
            ImGui::PushStyleColor(ImGuiCol_TitleBg, { 0.4f, 0.4f, 0.4f, 1 - t });
            ImGui::PushStyleColor(ImGuiCol_TitleBgActive, { 0.6f, 0.6f, 0.6f, 1 - t });
        }
    }

    void notification_model::draw(int w, int y, notification_model& selected)
    {
        auto flags = ImGuiWindowFlags_NoResize |
            ImGuiWindowFlags_NoMove |
            ImGuiWindowFlags_NoCollapse;

        ImGui::PushStyleVar(ImGuiStyleVar_WindowRounding, 1);

        auto ms = get_age_in_ms() / MAX_LIFETIME_MS;
        auto t = smoothstep(static_cast<float>(ms), 0.7f, 1.0f);

        set_color_scheme(t);
        ImGui::PushStyleColor(ImGuiCol_Text, { 1, 1, 1, 1 - t });

        auto lines = static_cast<int>(std::count(message.begin(), message.end(), '\n') + 1);
        ImGui::SetNextWindowPos({ float(w - 330), float(y) });
        height = lines * 30 + 20;
        ImGui::SetNextWindowSize({ float(315), float(height) });
        std::string label = to_string() << "Hardware Notification #" << index;
        ImGui::Begin(label.c_str(), nullptr, flags);

        ImGui::Text("%s", message.c_str());

        if (lines == 1)
            ImGui::SameLine();

        ImGui::Text("(...)");

        if (ImGui::IsMouseClicked(0) && ImGui::IsItemHovered())
        {
            selected = *this;
        }

        ImGui::End();

        ImGui::PopStyleVar();

        ImGui::PopStyleColor();
        ImGui::PopStyleColor();
        ImGui::PopStyleColor();
        ImGui::PopStyleColor();
    }

    void notifications_model::add_notification(const notification_data& n)
    {
        {
            std::lock_guard<std::mutex> lock(m); // need to protect the pending_notifications queue because the insertion of notifications
                                                 // done from the notifications callback and proccesing and removing of old notifications done from the main thread

            notification_model m(n);
            m.index = index++;
            m.timestamp = std::chrono::duration<double, std::milli>(std::chrono::system_clock::now().time_since_epoch()).count();
            pending_notifications.push_back(m);

            if (pending_notifications.size() > MAX_SIZE)
                pending_notifications.erase(pending_notifications.begin());
        }

        add_log(n.get_description());
    }

    void notifications_model::draw(ImFont* font, int w, int h)
    {
        ImGui::PushFont(font);
        std::lock_guard<std::mutex> lock(m);
        if (pending_notifications.size() > 0)
        {
            // loop over all notifications, remove "old" ones
            pending_notifications.erase(std::remove_if(std::begin(pending_notifications),
                std::end(pending_notifications),
                [&](notification_model& n)
            {
                return (n.get_age_in_ms() > notification_model::MAX_LIFETIME_MS);
            }), end(pending_notifications));

            int idx = 0;
            auto height = 55;
            for (auto& noti : pending_notifications)
            {
                noti.draw(w, height, selected);
                height += noti.height + 4;
                idx++;
            }
        }


        auto flags = ImGuiWindowFlags_NoResize |
            ImGuiWindowFlags_NoMove |
            ImGuiWindowFlags_NoCollapse |
            ImGuiWindowFlags_NoTitleBar;

        ImGui::PushStyleColor(ImGuiCol_WindowBg, { 0, 0, 0, 0 });
        ImGui::Begin("Notification parent window", nullptr, flags);

        selected.set_color_scheme(0.f);
        ImGui::PushStyleColor(ImGuiCol_Text, light_grey);
        ImGui::PushStyleColor(ImGuiCol_TextSelectedBg, white);
        ImGui::PushStyleColor(ImGuiCol_PopupBg, sensor_bg);

        ImGui::PushStyleVar(ImGuiStyleVar_WindowPadding, ImVec2(3, 3));
        ImGui::PushStyleVar(ImGuiStyleVar_WindowRounding, 1);

        if (selected.message != "")
            ImGui::OpenPopup("Notification from Hardware");
        if (ImGui::BeginPopupModal("Notification from Hardware", nullptr, ImGuiWindowFlags_AlwaysAutoResize))
        {
            ImGui::Text("Received the following notification:");
            std::stringstream ss;
            ss << "Timestamp: "
                << std::fixed << selected.timestamp
                << "\nSeverity: " << selected.severity
                << "\nDescription: " << selected.message;
            auto s = ss.str();
            ImGui::PushStyleColor(ImGuiCol_TextSelectedBg, regular_blue);
            ImGui::InputTextMultiline("notification", const_cast<char*>(s.c_str()),
                s.size() + 1, { 500,100 }, ImGuiInputTextFlags_AutoSelectAll | ImGuiInputTextFlags_ReadOnly);
            ImGui::PopStyleColor();

            if (ImGui::Button("OK", ImVec2(120, 0)))
            {
                selected.message = "";
                ImGui::CloseCurrentPopup();
            }

            ImGui::EndPopup();
        }

        ImGui::PopStyleVar(2);
        ImGui::PopStyleColor(6);

        ImGui::End();

        ImGui::PopStyleColor();
        ImGui::PopFont();
    }

    device_changes::device_changes(rs2::context& ctx)
    {
        _changes.emplace(rs2::device_list{}, ctx.query_devices());
        ctx.set_devices_changed_callback([&](event_information& info)
        {
            add_changes(info);
        });
    }

    void device_changes::add_changes(const event_information& c)
    {
        std::lock_guard<std::mutex> lock(_mtx);
        _changes.push(c);
    }

    bool device_changes::try_get_next_changes(event_information& removed_and_connected)
    {
        std::lock_guard<std::mutex> lock(_mtx);
        if (_changes.empty())
            return false;

        removed_and_connected = std::move(_changes.front());
        _changes.pop();
        return true;
    }

}<|MERGE_RESOLUTION|>--- conflicted
+++ resolved
@@ -1661,20 +1661,6 @@
         //}
         //ImGui::PopItemWidth();
 
-<<<<<<< HEAD
-        if (selected_depth_source_uid >= 0) {
-            auto depth = streams[selected_depth_source_uid].texture->get_last_frame();
-            if (depth) pc.push_frame(depth);
-        }
-
-        frame tex;
-        if (selected_tex_source_uid >= 0)
-        {
-            tex = streams[selected_tex_source_uid].texture->get_last_frame(true);
-            if (tex) pc.update_texture(tex);
-        }
-=======
->>>>>>> bb5f2f9c
 
         ImGui::SetCursorPos({ stream_rect.w - 32 * num_of_buttons - 5, 0 });
 
@@ -3016,14 +3002,6 @@
 
         glColor4f(1.f, 1.f, 1.f, 1.f);
 
-<<<<<<< HEAD
-        if (syncronize)
-        {
-            auto tex = streams[selected_tex_source_uid].texture->get_last_frame(true);
-            if (tex) s(tex);
-        }
-=======
->>>>>>> bb5f2f9c
 
         if(!paused)
         {
@@ -3031,15 +3009,10 @@
 
             for (auto&& f : res)
             {
-<<<<<<< HEAD
-                last_texture = streams[selected_tex_source_uid].texture->get_last_frame(true);
-                last_points = points;
-=======
                 if (f.is<rs2::points>())
                     last_points = f;
                 else
                     last_texture = f;
->>>>>>> bb5f2f9c
             }
 
         }
