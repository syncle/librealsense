// License: Apache 2.0. See LICENSE file in root directory.
// Copyright(c) 2017 Intel Corporation. All Rights Reserved.

#include <librealsense2/rs.hpp>
#include "model-views.h"
#include "ux-window.h"

#include <cstdarg>
#include <thread>
#include <iostream>
#include <algorithm>
#include <iomanip>
#include <map>
#include <sstream>
#include <array>
#include <mutex>
#include <set>

#include <imgui_internal.h>

// We use NOC file helper function for cross-platform file dialogs
#include <noc_file_dialog.h>

using namespace rs2;
using namespace rs400;

void add_playback_device(context& ctx, std::vector<device_model>& device_models, std::string& error_message, viewer_model& viewer_model, const std::string& file)
{
    bool was_loaded = false;
    bool failed = false;
    try
    {
        auto dev = ctx.load_device(file);
        was_loaded = true;
        device_models.emplace_back(dev, error_message, viewer_model);
        if (auto p = dev.as<playback>())
        {
            auto filename = p.file_name();
            p.set_status_changed_callback([&viewer_model, &device_models, filename](rs2_playback_status status)
            {
                if (status == RS2_PLAYBACK_STATUS_STOPPED)
                {
                    auto it = std::find_if(device_models.begin(), device_models.end(),
                        [&](const device_model& dm) {
                        if (auto p = dm.dev.as<playback>())
                            return p.file_name() == filename;
                        return false;
                    });
                    if (it != device_models.end())
                    {
                        auto subs = it->subdevices;
                        if (it->_playback_repeat)
                        {
                            //Calling from different since playback callback is from reading thread
                            std::thread{ [subs, &viewer_model]()
                            {
                                for (auto&& sub : subs)
                                {
                                    if (sub->streaming)
                                    {
                                        auto profiles = sub->get_selected_profiles();
                                        sub->play(profiles, viewer_model);
                                    }
                                }
                            } }.detach();
                        }
                        else
                        {
                            for (auto&& sub : subs)
                            {
                                if (sub->streaming)
                                {
                                    sub->stop();
                                }
                            }
                        }
                    }
                }
            });
        }
    }
    catch (const error& e)
    {
        error_message = to_string() << "Failed to load file " << file << ". Reason: " << error_to_string(e);
        failed = true;
    }
    catch (const std::exception& e)
    {
        error_message = to_string() << "Failed to load file " << file << ". Reason: " << e.what();
        failed = true;
    }
    if (failed && was_loaded)
    {
        try { ctx.unload_device(file); }
        catch (...) {}
    }
}

// This function is called every frame
// If between the frames there was an asyncronous connect/disconnect event
// the function will pick up on this and add the device to the viewer
void refresh_devices(std::mutex& m,
    context& ctx,
    device_changes& devices_connection_changes,
    std::vector<device>& current_connected_devices,
    std::vector<std::pair<std::string, std::string>>& device_names,
    std::vector<device_model>& device_models,
    viewer_model& viewer_model,
    std::string& error_message)
{
    event_information info({}, {});
    if (devices_connection_changes.try_get_next_changes(info))
    {
        try
        {
            auto prev_size = current_connected_devices.size();

            //Remove disconnected
            auto dev_itr = begin(current_connected_devices);
            while (dev_itr != end(current_connected_devices))
            {
                auto dev = *dev_itr;
                if (info.was_removed(dev))
                {
                    //Notify change
                    viewer_model.not_model.add_notification({ get_device_name(dev).first + " Disconnected\n",
                        0, RS2_LOG_SEVERITY_INFO, RS2_NOTIFICATION_CATEGORY_UNKNOWN_ERROR });

                    viewer_model.ppf.depth_stream_active = false;

                    //Remove from devices
                    auto dev_model_itr = std::find_if(begin(device_models), end(device_models),
                        [&](const device_model& other) { return get_device_name(other.dev) == get_device_name(dev); });

                    if (dev_model_itr != end(device_models))
                    {
                        for (auto&& s : dev_model_itr->subdevices)
                            s->streaming = false;

                        device_models.erase(dev_model_itr);
                    }
                    auto dev_name_itr = std::find(begin(device_names), end(device_names), get_device_name(dev));
                    if (dev_name_itr != end(device_names))
                        device_names.erase(dev_name_itr);

                    dev_itr = current_connected_devices.erase(dev_itr);
                    continue;
                }
                ++dev_itr;
            }

            //Add connected
            static bool initial_refresh = true;
            for (auto dev : info.get_new_devices())
            {
                auto dev_descriptor = get_device_name(dev);
                device_names.push_back(dev_descriptor);
                if (!initial_refresh)
                    viewer_model.not_model.add_notification({ dev_descriptor.first + " Connected\n",
                        0, RS2_LOG_SEVERITY_INFO, RS2_NOTIFICATION_CATEGORY_UNKNOWN_ERROR });

                current_connected_devices.push_back(dev);
                for (auto&& s : dev.query_sensors())
                {
                    s.set_notifications_callback([&](const notification& n)
                    {
                        viewer_model.not_model.add_notification({ n.get_description(), n.get_timestamp(), n.get_severity(), n.get_category() });
                    });
                }

                if (device_models.size() == 0 &&
                    dev.supports(RS2_CAMERA_INFO_NAME) && std::string(dev.get_info(RS2_CAMERA_INFO_NAME)) != "Platform Camera")
                {
                    device_models.emplace_back(dev, error_message, viewer_model);
                    viewer_model.not_model.add_log(to_string() << device_models.rbegin()->dev.get_info(RS2_CAMERA_INFO_NAME) << " was selected as a default device");
                }
            }
            initial_refresh = false;
        }
        catch (const error& e)
        {
            error_message = error_to_string(e);
        }
        catch (const std::exception& e)
        {
            error_message = e.what();
        }
        catch (...)
        {
            error_message = "Unknown error";
        }
    }
}

int main(int argv, const char** argc) try
{
    ux_window window("Intel RealSense Viewer");

    // Create RealSense Context
    context ctx;
    device_changes devices_connection_changes(ctx);
    std::vector<std::pair<std::string, std::string>> device_names;

    std::string error_message{ "" };
    std::string label{ "" };

    std::vector<device_model> device_models;
    device_model* device_to_remove = nullptr;

    viewer_model viewer_model;
    std::vector<device> connected_devs;
    std::mutex m;

    periodic_timer update_readonly_options_timer(std::chrono::seconds(6));

    window.on_file_drop = [&](std::string filename)
    {
        std::string error_message{};
        add_playback_device(ctx, device_models, error_message, viewer_model, filename);
        if (!error_message.empty())
        {
            viewer_model.not_model.add_notification({ error_message,
                0, RS2_LOG_SEVERITY_ERROR, RS2_NOTIFICATION_CATEGORY_UNKNOWN_ERROR });
        }
    };

    for (int i = 1; i < argv; i++)
    {
        try
        {
            const char* arg = argc[i];
            std::ifstream file(arg);
            if (!file.good())
                continue;

            add_playback_device(ctx, device_models, error_message, viewer_model, arg);
        }
        catch (const rs2::error& e)
        {
            error_message = error_to_string(e);
        }
        catch (const std::exception& e)
        {
            error_message = e.what();
        }
    }

    window.on_load = [&]()
    {
        refresh_devices(m, ctx, devices_connection_changes, connected_devs, device_names, device_models, viewer_model, error_message);
        return true;
    };

    // Closing the window
    while (window)
    {
        refresh_devices(m, ctx, devices_connection_changes, connected_devs, device_names, device_models, viewer_model, error_message);

        bool update_read_only_options = update_readonly_options_timer;

        auto output_height = viewer_model.get_output_height();

        rect viewer_rect = { viewer_model.panel_width,
                             viewer_model.panel_y, window.width() -
                             viewer_model.panel_width,
                             window.height() - viewer_model.panel_y - output_height };

        // Flags for pop-up window - no window resize, move or collaps
        auto flags = ImGuiWindowFlags_NoResize | ImGuiWindowFlags_NoMove |
            ImGuiWindowFlags_NoCollapse | ImGuiWindowFlags_NoTitleBar |
            ImGuiWindowFlags_NoSavedSettings;

        ImGui::SetNextWindowPos({ 0, 0 });
        ImGui::SetNextWindowSize({ viewer_model.panel_width, viewer_model.panel_y });

        ImGui::PushStyleVar(ImGuiStyleVar_WindowPadding, ImVec2(0, 0));
        ImGui::Begin("Add Device Panel", nullptr, flags);

        ImGui::PushFont(window.get_large_font());
        ImGui::PushStyleColor(ImGuiCol_PopupBg, from_rgba(230, 230, 230, 255));
        ImGui::PushStyleColor(ImGuiCol_HeaderHovered, from_rgba(0, 0xae, 0xff, 255));
        ImGui::PushStyleColor(ImGuiCol_TextSelectedBg, from_rgba(255, 255, 255, 255));
        ImGui::PushStyleVar(ImGuiStyleVar_WindowPadding, ImVec2(5, 5));
        ImGui::SetNextWindowPos({ 0, viewer_model.panel_y });

        if (ImGui::Button(u8"Add Source\t\t\t\t\t\t\t\t\t\t\t\t\uf0d7", { viewer_model.panel_width - 1, viewer_model.panel_y }))
            ImGui::OpenPopup("select");

        auto new_devices_count = device_names.size() + 1;
        for (auto&& dev_model : device_models)
        {
            auto connected_devs_itr = std::find_if(begin(connected_devs), end(connected_devs),
                [&](const device& d) { return get_device_name(d) == get_device_name(dev_model.dev); });

            if (connected_devs_itr != end(connected_devs) || dev_model.dev.is<playback>())
                new_devices_count--;
        }


        ImGui::PushFont(window.get_font());
        ImGui::SetNextWindowSize({ viewer_model.panel_width, 20.f * new_devices_count + 8 });
        if (ImGui::BeginPopup("select"))
        {
            ImGui::PushStyleColor(ImGuiCol_Text, dark_grey);
            ImGui::Columns(2, "DevicesList", false);
            for (size_t i = 0; i < device_names.size(); i++)
            {
                bool skip = false;
                for (auto&& dev_model : device_models)
                    if (get_device_name(dev_model.dev) == device_names[i]) skip = true;
                if (skip) continue;

                if (ImGui::Selectable(device_names[i].first.c_str(), false, ImGuiSelectableFlags_SpanAllColumns)/* || switch_to_newly_loaded_device*/)
                {
                    try
                    {
                        auto dev = connected_devs[i];
                        device_models.emplace_back(dev, error_message, viewer_model);
                    }
                    catch (const error& e)
                    {
                        error_message = error_to_string(e);
                    }
                    catch (const std::exception& e)
                    {
                        error_message = e.what();
                    }
                }

                if (ImGui::IsItemHovered())
                {
                    ImGui::PushStyleColor(ImGuiCol_Text, from_rgba(255, 255, 255, 255));
                    ImGui::NextColumn();
                    ImGui::Text("S/N: %s", device_names[i].second.c_str());
                    ImGui::NextColumn();
                    ImGui::PopStyleColor();
                }
                else
                {
                    ImGui::NextColumn();
                    ImGui::Text("S/N: %s", device_names[i].second.c_str());
                    ImGui::NextColumn();
                }

            }

            if (new_devices_count > 1) ImGui::Separator();

            if (ImGui::Selectable("Load Recorded Sequence", false, ImGuiSelectableFlags_SpanAllColumns))
            {
                if (auto ret = file_dialog_open(open_file, "ROS-bag\0*.bag\0", NULL, NULL))
                {
                    add_playback_device(ctx, device_models, error_message, viewer_model, ret);
                }
            }
            ImGui::NextColumn();
            ImGui::Text("%s", "");
            ImGui::NextColumn();

            ImGui::PopStyleColor();
            ImGui::EndPopup();
        }
        ImGui::PopFont();
        ImGui::PopStyleVar();
        ImGui::PopStyleColor();
        ImGui::PopStyleColor();
        ImGui::PopStyleColor();
        ImGui::PopFont();

        ImGui::End();
        ImGui::PopStyleVar();


        viewer_model.show_top_bar(window, viewer_rect);

        viewer_model.show_event_log(window.get_font(), viewer_model.panel_width,
            window.height() - (viewer_model.is_output_collapsed ? viewer_model.default_log_h : 20),
            window.width() - viewer_model.panel_width, viewer_model.default_log_h);

        // Set window position and size
        ImGui::SetNextWindowPos({ 0, viewer_model.panel_y });
        ImGui::SetNextWindowSize({ viewer_model.panel_width, window.height() - viewer_model.panel_y });
        ImGui::PushStyleVar(ImGuiStyleVar_WindowPadding, ImVec2(0, 0));
        ImGui::PushStyleColor(ImGuiCol_WindowBg, sensor_bg);

        // *********************
        // Creating window menus
        // *********************
        ImGui::Begin("Control Panel", nullptr, flags | ImGuiWindowFlags_AlwaysVerticalScrollbar);

        if (device_models.size() > 0)
        {
            std::map<subdevice_model*, float> model_to_y;
            std::map<subdevice_model*, float> model_to_abs_y;
            auto windows_width = ImGui::GetContentRegionMax().x;

            for (auto&& dev_model : device_models)
            {
                dev_model.draw_controls(viewer_model.panel_width, viewer_model.panel_y,
                    window.get_font(), window.get_large_font(), window.get_mouse(),
                    error_message, device_to_remove, viewer_model, windows_width,
                    update_read_only_options,
                    model_to_y, model_to_abs_y);
            }

            if (device_to_remove)
            {
                if (auto p = device_to_remove->dev.as<playback>())
                {
                    ctx.unload_device(p.file_name());
                }

                device_models.erase(std::find_if(begin(device_models), end(device_models),
                    [&](const device_model& other) { return get_device_name(other.dev) == get_device_name(device_to_remove->dev); }));
                device_to_remove = nullptr;
            }

            ImGui::SetContentRegionWidth(windows_width);

            auto pos = ImGui::GetCursorScreenPos();
            auto h = ImGui::GetWindowHeight();
            if (h > pos.y - viewer_model.panel_y)
            {
                ImGui::GetWindowDrawList()->AddLine({ pos.x,pos.y }, { pos.x + viewer_model.panel_width,pos.y }, ImColor(from_rgba(0, 0, 0, 0xff)));
                ImRect bb(pos, ImVec2(pos.x + ImGui::GetContentRegionAvail().x, pos.y + ImGui::GetContentRegionAvail().y));
                ImGui::GetWindowDrawList()->AddRectFilled(bb.GetTL(), bb.GetBR(), ImColor(dark_window_background));
            }

            for (auto&& dev_model : device_models)
            {
                bool stop_recording = false;
                for (auto&& sub : dev_model.subdevices)
                {
                    try
                    {
                        ImGui::SetCursorPos({ windows_width - 35, model_to_y[sub.get()] + 3 });
                        ImGui::PushFont(window.get_font());

                        ImGui::PushStyleColor(ImGuiCol_Button, sensor_bg);
                        ImGui::PushStyleColor(ImGuiCol_ButtonHovered, sensor_bg);
                        ImGui::PushStyleColor(ImGuiCol_ButtonActive, sensor_bg);

                        if (!sub->streaming)
                        {
                            label = to_string() << u8"  \uf204\noff   ##" << dev_model.id << "," << sub->s->get_info(RS2_CAMERA_INFO_NAME);

                            ImGui::PushStyleColor(ImGuiCol_Text, redish);
                            ImGui::PushStyleColor(ImGuiCol_TextSelectedBg, redish + 0.1f);

                            if (sub->is_selected_combination_supported())
                            {
                                if (ImGui::Button(label.c_str(), { 30,30 }))
                                {
                                    auto profiles = sub->get_selected_profiles();
                                    sub->play(profiles, viewer_model);

                                    for (auto&& profile : profiles)
                                    {
                                        viewer_model.streams[profile.unique_id()].begin_stream(sub, profile);
                                    }
                                }
                                if (ImGui::IsItemHovered())
                                {
                                    ImGui::SetTooltip("Start streaming data from this sensor");
                                }
                            }
                            else
                            {
                                ImGui::TextDisabled(u8"  \uf204\noff   ");
                                if (std::any_of(sub->stream_enabled.begin(), sub->stream_enabled.end(), [](std::pair<int, bool> const& s) { return s.second; }))
                                {
                                    if (ImGui::IsItemHovered())
                                    {
                                        ImGui::SetTooltip("Selected configuration (FPS, Resolution) is not supported");
                                    }
                                }
                                else
                                {
                                    if (ImGui::IsItemHovered())
                                    {
                                        ImGui::SetTooltip("No stream selected");
                                    }
                                }

                            }
                        }
                        else
                        {
                            label = to_string() << u8"  \uf205\n    on##" << dev_model.id << "," << sub->s->get_info(RS2_CAMERA_INFO_NAME);
                            ImGui::PushStyleColor(ImGuiCol_Text, light_blue);
                            ImGui::PushStyleColor(ImGuiCol_TextSelectedBg, light_blue + 0.1f);

                            if (ImGui::Button(label.c_str(), { 30,30 }))
                            {
                                sub->stop();

                                if (!std::any_of(dev_model.subdevices.begin(), dev_model.subdevices.end(),
                                    [](const std::shared_ptr<subdevice_model>& sm)
                                {
                                    return sm->streaming;
                                }))
                                {
                                    stop_recording = true;
                                }
                            }
                            if (ImGui::IsItemHovered())
                            {
                                ImGui::SetTooltip("Stop streaming data from selected sub-device");
                            }
                        }
                    }
                    catch (const error& e)
                    {
                        error_message = error_to_string(e);
                    }
                    catch (const std::exception& e)
                    {
                        error_message = e.what();
                    }

                    ImGui::PopStyleColor(5);
                    ImGui::PopFont();
                }

                if (dev_model.is_recording && stop_recording)
                {
                    dev_model.stop_recording();
                    for (auto&& sub : dev_model.subdevices)
                    {
                        //TODO: Fix case where sensor X recorded stream 0, then stopped, and then started recording stream 1 (need 2 sensors for this to happen)
                        if (sub->is_selected_combination_supported())
                        {
                            auto profiles = sub->get_selected_profiles();
                            for (auto&& profile : profiles)
                            {
                                viewer_model.streams[profile.unique_id()].dev = sub;
                            }
                        }
                    }
                }
            }
        }
        else
        {
            const ImVec2 pos = ImGui::GetCursorScreenPos();
            ImRect bb(pos, ImVec2(pos.x + ImGui::GetContentRegionAvail().x, pos.y + ImGui::GetContentRegionAvail().y));
            ImGui::GetWindowDrawList()->AddRectFilled(bb.GetTL(), bb.GetBR(), ImColor(dark_window_background));

            viewer_model.show_no_device_overlay(window.get_large_font(), 50, viewer_model.panel_y + 50);
        }

        ImGui::End();
        ImGui::PopStyleVar();
        ImGui::PopStyleColor();

        frameset f;
        points p;
        texture_buffer* texture;
        // Fetch frames from queue
        try
        {
            frame f;

<<<<<<< HEAD
        // Fetch frames from queues
        for (auto&& device_model : device_models)
           for (auto&& sub : device_model.subdevices)
=======
            if (viewer_model.ppf.resulting_queue.poll_for_frame(&f))
>>>>>>> ec55700c
            {
                frameset frames;
                p = f.as<points>();
                if (frames = f.as<frameset>())
                {
                    for (auto&& frame : frames)
                    {
                        if(!p)
                        {
                            if(p = frame.as<points>())
                            {
                                continue;
                            }
                        }
                        if (!viewer_model.is_3d_view)
                        {
                            texture = viewer_model.upload_frame(std::move(frame));
                        }
                        else if (frame.get_profile().format()!= RS2_FORMAT_ANY && frame.get_profile().unique_id() == viewer_model.selected_tex_source_uid)
                        {
                            texture = viewer_model.upload_frame(std::move(frame));
                        }

                    }
                }
                else if(!p)
                {
                   viewer_model.upload_frame(std::move(f));
                }
                
            }
        }
        catch (const error& ex)
        {
            error_message = error_to_string(ex);
        }
        catch (const std::exception& ex)
        {
            error_message = ex.what();
        }



        viewer_model.gc_streams();

        window.begin_viewport();

        viewer_model.draw_viewport(viewer_rect, window, device_models.size(), error_message, texture, p);

        viewer_model.not_model.draw(window.get_font(), window.width(), window.height());

        viewer_model.popup_if_error(window.get_font(), error_message);
    }

    // Stop calculating 3D model
    viewer_model.ppf.stop();

    // Stop all subdevices
    for (auto&& device_model : device_models)
        for (auto&& sub : device_model.subdevices)
        {
            if (sub->streaming)
                sub->stop();
        }

    return EXIT_SUCCESS;
}
catch (const error & e)
{
    std::cerr << "RealSense error calling " << e.get_failed_function() << "(" << e.get_failed_args() << "):\n    " << e.what() << std::endl;
    return EXIT_FAILURE;
}
catch (const std::exception& e)
{
    std::cerr << e.what() << std::endl;
    return EXIT_FAILURE;
}<|MERGE_RESOLUTION|>--- conflicted
+++ resolved
@@ -561,13 +561,7 @@
         {
             frame f;
 
-<<<<<<< HEAD
-        // Fetch frames from queues
-        for (auto&& device_model : device_models)
-           for (auto&& sub : device_model.subdevices)
-=======
             if (viewer_model.ppf.resulting_queue.poll_for_frame(&f))
->>>>>>> ec55700c
             {
                 frameset frames;
                 p = f.as<points>();
