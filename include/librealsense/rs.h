/* License: Apache 2.0. See LICENSE file in root directory.
   Copyright(c) 2015 Intel Corporation. All Rights Reserved. */

#ifndef LIBREALSENSE_RS_H
#define LIBREALSENSE_RS_H

#ifdef __cplusplus
extern "C" {
#endif

#define RS_API_VERSION 6

typedef enum rs_capabilities
{
    RS_CAPABILITIES_DEPTH         = 0,
    RS_CAPABILITIES_COLOR         = 1,
    RS_CAPABILITIES_INFRARED      = 2,
    RS_CAPABILITIES_INFRARED2     = 3,
    RS_CAPABILITIES_FISH_EYE      = 4,
    RS_CAPABILITIES_MOTION_EVENTS = 5,
    RS_CAPABILITIES_COUNT         = 6,
    RS_CAPABILITIES_MAX_ENUM = 0x7FFFFFFF
} rs_capabilities;

typedef enum rs_stream
{
    RS_STREAM_DEPTH                            = 0,  /**< Native stream of depth data produced by RealSense device */
    RS_STREAM_COLOR                            = 1,  /**< Native stream of color data captured by RealSense device */
    RS_STREAM_INFRARED                         = 2,  /**< Native stream of infrared data captured by RealSense device */
    RS_STREAM_INFRARED2                        = 3,  /**< Native stream of infrared data captured from a second viewpoint by RealSense device */
    RS_STREAM_FISHEYE                          = 4,
    RS_STREAM_POINTS                           = 5,  /**< Synthetic stream containing point cloud data generated by deprojecting the depth image */
    RS_STREAM_RECTIFIED_COLOR                  = 6,  /**< Synthetic stream containing undistorted color data with no extrinsic rotation from the depth stream */
    RS_STREAM_COLOR_ALIGNED_TO_DEPTH           = 7,  /**< Synthetic stream containing color data but sharing intrinsics of depth stream */
    RS_STREAM_INFRARED2_ALIGNED_TO_DEPTH       = 8,  /**< Synthetic stream containing second viewpoint infrared data but sharing intrinsics of depth stream */
    RS_STREAM_DEPTH_ALIGNED_TO_COLOR           = 9,  /**< Synthetic stream containing depth data but sharing intrinsics of color stream */
    RS_STREAM_DEPTH_ALIGNED_TO_RECTIFIED_COLOR = 10,  /**< Synthetic stream containing depth data but sharing intrinsics of rectified color stream */
    RS_STREAM_DEPTH_ALIGNED_TO_INFRARED2       = 11, /**< Synthetic stream containing depth data but sharing intrinsics of second viewpoint infrared stream */
    RS_STREAM_COUNT                            = 12,
    RS_STREAM_MAX_ENUM = 0x7FFFFFFF
} rs_stream;

typedef enum rs_format
{
    RS_FORMAT_ANY         = 0,  
    RS_FORMAT_Z16         = 1,  /**< 16 bit linear depth values. The depth is meters is equal to depth scale * pixel value */
    RS_FORMAT_DISPARITY16 = 2,  /**< 16 bit linear disparity values. The depth in meters is equal to depth scale / pixel value */
    RS_FORMAT_XYZ32F      = 3,  /**< 32 bit floating point 3D coordinates. */
    RS_FORMAT_YUYV        = 4,  
    RS_FORMAT_RGB8        = 5,  
    RS_FORMAT_BGR8        = 6,  
    RS_FORMAT_RGBA8       = 7,  
    RS_FORMAT_BGRA8       = 8,  
    RS_FORMAT_Y8          = 9,  
    RS_FORMAT_Y16         = 10, 
    RS_FORMAT_RAW10       = 11, /**< Four 10-bit luminance values encoded into a 5-byte macropixel */
    RS_FORMAT_RAW16       = 12,
    RS_FORMAT_RAW8        = 13,
    RS_FORMAT_COUNT       = 14,
    RS_FORMAT_MAX_ENUM = 0x7FFFFFFF
} rs_format;

typedef enum rs_preset
{
    RS_PRESET_BEST_QUALITY      = 0, 
    RS_PRESET_LARGEST_IMAGE     = 1, 
    RS_PRESET_HIGHEST_FRAMERATE = 2, 
    RS_PRESET_COUNT             = 3, 
    RS_PRESET_MAX_ENUM = 0x7FFFFFFF
} rs_preset;


typedef enum rs_source
{
    RS_SOURCE_VIDEO                            = 0,
    RS_SOURCE_EVENTS                           = 1,
    RS_SOURCE_COUNT                            = 2,
    RS_SOURCE_MAX_ENUM = 0x7FFFFFFF
} rs_source;


typedef enum rs_distortion
{
    RS_DISTORTION_NONE                   = 0, /**< Rectilinear images, no distortion compensation required */
    RS_DISTORTION_MODIFIED_BROWN_CONRADY = 1, /**< Equivalent to Brown-Conrady distortion, except that tangential distortion is applied to radially distorted points */
    RS_DISTORTION_INVERSE_BROWN_CONRADY  = 2, /**< Equivalent to Brown-Conrady distortion, except undistorts image instead of distorting it */
    RS_DISTORTION_COUNT                  = 3, 
    RS_DISTORTION_MAX_ENUM = 0x7FFFFFFF
} rs_distortion;

typedef enum rs_ivcam_preset
{
    RS_IVCAM_PRESET_SHORT_RANGE = 0,
    RS_IVCAM_PRESET_LONG_RANGE = 1,
    RS_IVCAM_PRESET_BACKGROUND_SEGMENTATION = 2,
    RS_IVCAM_PRESET_GESTURE_RECOGNITION = 3,
    RS_IVCAM_PRESET_OBJECT_SCANNING = 4,
    RS_IVCAM_PRESET_FACE_ANALYTICS = 5,
    RS_IVCAM_PRESET_FACE_LOGIN = 6,
    RS_IVCAM_PRESET_GR_CURSOR = 7,
    RS_IVCAM_PRESET_DEFAULT = 8,
    RS_IVCAM_PRESET_MID_RANGE = 9,
    RS_IVCAM_PRESET_IR_ONLY = 10,
    RS_IVCAM_PRESET_MAX_ENUM = 0x7FFFFFFF
} rs_ivcam_preset;

typedef enum rs_option
{
    RS_OPTION_COLOR_BACKLIGHT_COMPENSATION                    = 0,  
    RS_OPTION_COLOR_BRIGHTNESS                                = 1,  
    RS_OPTION_COLOR_CONTRAST                                  = 2,  
    RS_OPTION_COLOR_EXPOSURE                                  = 3,  /**< Controls exposure time of color camera. Setting any value will disable auto exposure. */
    RS_OPTION_COLOR_GAIN                                      = 4,  
    RS_OPTION_COLOR_GAMMA                                     = 5,  
    RS_OPTION_COLOR_HUE                                       = 6,  
    RS_OPTION_COLOR_SATURATION                                = 7,  
    RS_OPTION_COLOR_SHARPNESS                                 = 8,  
    RS_OPTION_COLOR_WHITE_BALANCE                             = 9,  /**< Controls white balance of color image. Setting any value will disable auto white balance. */
    RS_OPTION_COLOR_ENABLE_AUTO_EXPOSURE                      = 10, /**< Set to 1 to enable automatic exposure control, or 0 to return to manual control */
    RS_OPTION_COLOR_ENABLE_AUTO_WHITE_BALANCE                 = 11, /**< Set to 1 to enable automatic white balance control, or 0 to return to manual control */
    RS_OPTION_F200_LASER_POWER                                = 12, /**< 0 - 15 */
    RS_OPTION_F200_ACCURACY                                   = 13, /**< 0 - 3 */
    RS_OPTION_F200_MOTION_RANGE                               = 14, /**< 0 - 100 */
    RS_OPTION_F200_FILTER_OPTION                              = 15, /**< 0 - 7 */
    RS_OPTION_F200_CONFIDENCE_THRESHOLD                       = 16, /**< 0 - 15 */
    RS_OPTION_F200_DYNAMIC_FPS                                = 17, /**< {2, 5, 15, 30, 60} */
    RS_OPTION_SR300_AUTO_RANGE_ENABLE_MOTION_VERSUS_RANGE     = 18, 
    RS_OPTION_SR300_AUTO_RANGE_ENABLE_LASER                   = 19, 
    RS_OPTION_SR300_AUTO_RANGE_MIN_MOTION_VERSUS_RANGE        = 20, 
    RS_OPTION_SR300_AUTO_RANGE_MAX_MOTION_VERSUS_RANGE        = 21, 
    RS_OPTION_SR300_AUTO_RANGE_START_MOTION_VERSUS_RANGE      = 22, 
    RS_OPTION_SR300_AUTO_RANGE_MIN_LASER                      = 23, 
    RS_OPTION_SR300_AUTO_RANGE_MAX_LASER                      = 24, 
    RS_OPTION_SR300_AUTO_RANGE_START_LASER                    = 25, 
    RS_OPTION_SR300_AUTO_RANGE_UPPER_THRESHOLD                = 26, 
    RS_OPTION_SR300_AUTO_RANGE_LOWER_THRESHOLD                = 27,
    RS_OPTION_SR300_WAKEUP_DEV_PHASE1_PERIOD                  = 28,
    RS_OPTION_SR300_WAKEUP_DEV_PHASE1_FPS                     = 29, 
    RS_OPTION_SR300_WAKEUP_DEV_PHASE2_PERIOD                  = 30, 
    RS_OPTION_SR300_WAKEUP_DEV_PHASE2_FPS                     = 31, 
    RS_OPTION_SR300_WAKEUP_DEV_RESET                          = 32,
    RS_OPTION_SR300_WAKE_ON_USB_REASON                        = 33,
    RS_OPTION_SR300_WAKE_ON_USB_CONFIDENCE                    = 34,
    RS_OPTION_R200_LR_AUTO_EXPOSURE_ENABLED                   = 35, /**< {0, 1} */
    RS_OPTION_R200_LR_GAIN                                    = 36, /**< 100 - 1600 (Units of 0.01) */
    RS_OPTION_R200_LR_EXPOSURE                                = 37, /**< > 0 (Units of 0.1 ms) */
    RS_OPTION_R200_EMITTER_ENABLED                            = 38, /**< {0, 1} */
    RS_OPTION_R200_DEPTH_UNITS                                = 39, /**< micrometers per increment in integer depth values, 1000 is default (mm scale) */
    RS_OPTION_R200_DEPTH_CLAMP_MIN                            = 40, /**< {0 - USHORT_MAX}. Can only be set before streaming starts. */
    RS_OPTION_R200_DEPTH_CLAMP_MAX                            = 41, /**< {0 - USHORT_MAX}. Can only be set before streaming starts. */
    RS_OPTION_R200_DISPARITY_MULTIPLIER                       = 42, /**< {0 - 1000}. The increments in integer disparity values corresponding to one pixel of disparity. Can only be set before streaming starts. */
    RS_OPTION_R200_DISPARITY_SHIFT                            = 43, /**< {0 - 512}. Can only be set before streaming starts. */
    RS_OPTION_R200_AUTO_EXPOSURE_MEAN_INTENSITY_SET_POINT     = 44, 
    RS_OPTION_R200_AUTO_EXPOSURE_BRIGHT_RATIO_SET_POINT       = 45, 
    RS_OPTION_R200_AUTO_EXPOSURE_KP_GAIN                      = 46, 
    RS_OPTION_R200_AUTO_EXPOSURE_KP_EXPOSURE                  = 47, 
    RS_OPTION_R200_AUTO_EXPOSURE_KP_DARK_THRESHOLD            = 48, 
    RS_OPTION_R200_AUTO_EXPOSURE_TOP_EDGE                     = 49, 
    RS_OPTION_R200_AUTO_EXPOSURE_BOTTOM_EDGE                  = 50, 
    RS_OPTION_R200_AUTO_EXPOSURE_LEFT_EDGE                    = 51, 
    RS_OPTION_R200_AUTO_EXPOSURE_RIGHT_EDGE                   = 52, 
    RS_OPTION_R200_DEPTH_CONTROL_ESTIMATE_MEDIAN_DECREMENT    = 53, 
    RS_OPTION_R200_DEPTH_CONTROL_ESTIMATE_MEDIAN_INCREMENT    = 54, 
    RS_OPTION_R200_DEPTH_CONTROL_MEDIAN_THRESHOLD             = 55, 
    RS_OPTION_R200_DEPTH_CONTROL_SCORE_MINIMUM_THRESHOLD      = 56, 
    RS_OPTION_R200_DEPTH_CONTROL_SCORE_MAXIMUM_THRESHOLD      = 57, 
    RS_OPTION_R200_DEPTH_CONTROL_TEXTURE_COUNT_THRESHOLD      = 58, 
    RS_OPTION_R200_DEPTH_CONTROL_TEXTURE_DIFFERENCE_THRESHOLD = 59, 
    RS_OPTION_R200_DEPTH_CONTROL_SECOND_PEAK_THRESHOLD        = 60, 
    RS_OPTION_R200_DEPTH_CONTROL_NEIGHBOR_THRESHOLD           = 61, 
    RS_OPTION_R200_DEPTH_CONTROL_LR_THRESHOLD                 = 62,
    RS_OPTION_FISHEYE_COLOR_EXPOSURE                          = 63,
    RS_OPTION_FISHEYE_COLOR_GAIN                              = 64,
    RS_OPTION_FISHEYE_STROBE                                  = 65,
    RS_OPTION_FISHEYE_EXT_TRIG                                = 66,
    RS_OPTION_COUNT                                           = 67,
    RS_OPTION_MAX_ENUM = 0x7FFFFFFF
} rs_option;

typedef enum rs_channel
{
    RS_CHANNEL_MOTION_DATA      = 0,
    RS_CHANNEL_TIMESTAMP_DATA   = 1,
    RS_CHANNEL_COUNT,
    RS_CHANNEL_MAX_ENUM = 0x7FFFFFFF
} rs_channel;

typedef struct rs_intrinsics
{
    int           width;     /* width of the image in pixels */
    int           height;    /* height of the image in pixels */
    float         ppx;       /* horizontal coordinate of the principal point of the image, as a pixel offset from the left edge */
    float         ppy;       /* vertical coordinate of the principal point of the image, as a pixel offset from the top edge */
    float         fx;        /* focal length of the image plane, as a multiple of pixel width */
    float         fy;        /* focal length of the image plane, as a multiple of pixel height */
    rs_distortion model;     /* distortion model of the image */
    float         coeffs[5]; /* distortion coefficients */
} rs_intrinsics;

typedef struct rs_extrinsics
{
    float rotation[9];    /* column-major 3x3 rotation matrix */
    float translation[3]; /* 3 element translation vector, in meters */
} rs_extrinsics;

typedef enum rs_event_source// : unsigned char
{
    RS_IMU_ACCEL        = 1,
    RS_IMU_GYRO         = 2,
    RS_IMU_DEPTH_CAM    = 3,
    RS_IMU_MOTION_CAM   = 4,
    RS_G0_SYNC          = 5,
    RS_G1_SYNC          = 6,
    RS_G2_SYNC          = 7
}rs_event_source;

typedef struct rs_timestamp_data
{
    unsigned int        timestamp;
    rs_event_source     source_id;
    unsigned short      frame_number;  /* 12 bit; per data source */
} rs_timestamp_data;

typedef struct rs_motion_data
{
    rs_timestamp_data   timestamp_data;
    unsigned int        is_valid;   /* boolean */
    float               axes[3];    /* Three [x,y,z] axes; 16 bit data for Gyro, 12 bit for Accelerometer; 2's complement*/
} rs_motion_data;



typedef struct rs_context rs_context;
typedef struct rs_device rs_device;
typedef struct rs_error rs_error;

rs_context * rs_create_context(int api_version, rs_error ** error);
void rs_delete_context(rs_context * context, rs_error ** error);

/**
 * determine number of connected devices
 * \param[out] error  if non-null, receives any error that occurs during this call, otherwise, errors are ignored
 * \return            the count of devices
 */
int rs_get_device_count(const rs_context * context, rs_error ** error);

/**
 * retrieve connected device by index
 * \param[in] index   the zero based index of device to retrieve
 * \param[out] error  if non-null, receives any error that occurs during this call, otherwise, errors are ignored
 * \return            the requested device
 */
rs_device * rs_get_device(rs_context * context, int index, rs_error ** error);

/**
 * retrieve a human readable device model string
 * \param[out] error  if non-null, receives any error that occurs during this call, otherwise, errors are ignored
 * \return            the model string, such as "Intel RealSense F200" or "Intel RealSense R200"
 */
const char * rs_get_device_name(const rs_device * device, rs_error ** error);

/**
 * retrieve the unique serial number of the device
 * \param[out] error  if non-null, receives any error that occurs during this call, otherwise, errors are ignored
 * \return            the serial number, in a format specific to the device model
 */
const char * rs_get_device_serial(const rs_device * device, rs_error ** error);

/**
 * retrieve the version of the firmware currently installed on the device
 * \param[out] error  if non-null, receives any error that occurs during this call, otherwise, errors are ignored
 * \return            firmware version string, in a format is specific to device model
 */
const char * rs_get_device_firmware_version(const rs_device * device, rs_error ** error);

/**
 * retrieve extrinsic transformation between the viewpoints of two different streams
 * \param[in] from_stream  stream whose coordinate space we will transform from
 * \param[in] to_stream    stream whose coordinate space we will transform to
 * \param[out] extrin      the transformation between the two streams
 * \param[out] error       if non-null, receives any error that occurs during this call, otherwise, errors are ignored
 */
void rs_get_device_extrinsics(const rs_device * device, rs_stream from_stream, rs_stream to_stream, rs_extrinsics * extrin, rs_error ** error);

/**
 * retrieve mapping between the units of the depth image and meters
 * \param[out] error  if non-null, receives any error that occurs during this call, otherwise, errors are ignored
 * \return            depth in meters corresponding to a depth value of 1
 */
float rs_get_device_depth_scale(const rs_device * device, rs_error ** error);

/**
 * determine if the device allows a specific option to be queried and set
 * \param[in] option  the option to check for support
 * \param[out] error  if non-null, receives any error that occurs during this call, otherwise, errors are ignored
 * \return            true if the option can be queried and set
 */
int rs_device_supports_option(const rs_device * device, rs_option option, rs_error ** error);

/**
 * determine the number of streaming modes available for a given stream
 * \param[in] stream  the stream whose modes will be enumerated
 * \param[out] error  if non-null, receives any error that occurs during this call, otherwise, errors are ignored
 * \return            the count of available modes
 */
int rs_get_stream_mode_count(const rs_device * device, rs_stream stream, rs_error ** error);

/**
 * determine the properties of a specific streaming mode
 * \param[in] stream      the stream whose mode will be queried
 * \param[in] index       the zero based index of the streaming mode
 * \param[out] width      the width of a frame image in pixels
 * \param[out] height     the height of a frame image in pixels
 * \param[out] format     the pixel format of a frame image
 * \param[out] framerate  the number of frames which will be streamed per second
 * \param[out] error      if non-null, receives any error that occurs during this call, otherwise, errors are ignored
 */
void rs_get_stream_mode(const rs_device * device, rs_stream stream, int index, int * width, int * height, rs_format * format, int * framerate, rs_error ** error);

/**
 * enable a specific stream and request specific properties
 * \param[in] stream     the stream to enable
 * \param[in] width      the desired width of a frame image in pixels, or 0 if any width is acceptable
 * \param[in] height     the desired height of a frame image in pixels, or 0 if any height is acceptable
 * \param[in] format     the pixel format of a frame image, or ANY if any format is acceptable
 * \param[in] framerate  the number of frames which will be streamed per second, or 0 if any framerate is acceptable
 * \param[out] error     if non-null, receives any error that occurs during this call, otherwise, errors are ignored
 */
void rs_enable_stream(rs_device * device, rs_stream stream, int width, int height, rs_format format, int framerate, rs_error ** error);

/**
 * enable a specific stream and request properties using a preset
 * \param[in] stream  the stream to enable
 * \param[in] preset  the preset to use to enable the stream
 * \param[out] error  if non-null, receives any error that occurs during this call, otherwise, errors are ignored
 */
void rs_enable_stream_preset(rs_device * device, rs_stream stream, rs_preset preset, rs_error ** error);

/**
 * disable a specific stream
 * \param[in] stream  the stream to disable
 * \param[out] error  if non-null, receives any error that occurs during this call, otherwise, errors are ignored
 */
void rs_disable_stream(rs_device * device, rs_stream stream, rs_error ** error);

/**
 * determine if a specific stream is enabled
 * \param[in] stream  the stream to check
 * \param[out] error  if non-null, receives any error that occurs during this call, otherwise, errors are ignored
 * \return            true if the stream is currently enabled
 */
int rs_is_stream_enabled(const rs_device * device, rs_stream stream, rs_error ** error);

/**
 * retrieve the width in pixels of a specific stream, equivalent to the width field from the stream's intrinsics
 * \param[in] stream  the stream whose width to retrieve
 * \param[out] error  if non-null, receives any error that occurs during this call, otherwise, errors are ignored
 * \return            the width in pixels of images from this stream
 */
int rs_get_stream_width(const rs_device * device, rs_stream stream, rs_error ** error);

/**
 * retrieve the height in pixels of a specific stream, equivalent to the height field from the stream's intrinsics
 * \param[in] stream  the stream whose height to retrieve
 * \param[out] error  if non-null, receives any error that occurs during this call, otherwise, errors are ignored
 * \return            the height in pixels of images from this stream
 */
int rs_get_stream_height(const rs_device * device, rs_stream stream, rs_error ** error);

/**
 * retrieve the pixel format for a specific stream
 * \param[in] stream  the stream whose format to retrieve
 * \param[out] error  if non-null, receives any error that occurs during this call, otherwise, errors are ignored
 * \return            the pixel format of the stream
 */
rs_format rs_get_stream_format(const rs_device * device, rs_stream stream, rs_error ** error);

/**
 * retrieve the framerate for a specific stream
 * \param[in] stream  the stream whose framerate to retrieve
 * \param[out] error  if non-null, receives any error that occurs during this call, otherwise, errors are ignored
 * \return            the framerate of the stream, in frames per second
 */
int rs_get_stream_framerate(const rs_device * device, rs_stream stream, rs_error ** error);

/**
 * retrieve intrinsic camera parameters for a specific stream
 * \param[in] stream   the stream whose parameters to retrieve
 * \param[out] intrin  the intrinsic parameters of the stream
 * \param[out] error   if non-null, receives any error that occurs during this call, otherwise, errors are ignored
 */
void rs_get_stream_intrinsics(const rs_device * device, rs_stream stream, rs_intrinsics * intrin, rs_error ** error);

/**
* check whether the device provides the requested data aqcuisition channels
* \param[in] data_channel the data to acquired: sensors data, hw statuses, etc'
*/
int rs_supports_events(const rs_device * device, rs_error ** error);

/**
 * enable a specific data channel with specific properties
 * \param[in] data_channel  the data format that will be handled by the channel
 * \param[in] framerate    the number of data frames that will be published per second, or 0 if any rate is acceptable
 */
void rs_enable_events(rs_device * device, rs_error ** error);

/**
 * disable a specific data channel
  * \param[in] data_channel  the data format that will be handled by the channel
 */
void rs_disable_events(rs_device * device, rs_error ** error);

/**
* start data acquisition from specific channel
* \param[in] data_channel
*/
void rs_start_events(rs_device * device, rs_error ** error);

/**
* stop data acquisition from specific channel
* \param[in] data_channel
*/
void rs_stop_events(rs_device * device, rs_error ** error);

/**
* check if data acquisition is active
* \param[in] data_channel
*/
int rs_events_active(rs_device * device, rs_error ** error);

/**
* set up a event callback that will be called immediately when hw event is available, with no synchronization logic applied
* \param[in] stream    the stream for whose images the callback should be registered
* \param[in] on_event  the callback which will receive the event data and handle it
* \param[in] user      a user data point to be passed to the callback
* \param[out] error    if non-null, receives any error that occurs during this call, otherwise, errors are ignored
*/
void rs_set_motion_callback(rs_device * device, void(*on_event)(rs_device *, rs_motion_data, void *), void * user, rs_error ** error);

/**
* set up a event callback that will be called immediately when hw event is available, with no synchronization logic applied
* \param[in] stream    the stream for whose images the callback should be registered
* \param[in] on_event  the callback which will receive the event data and handle it
* \param[in] user      a user data point to be passed to the callback
* \param[out] error    if non-null, receives any error that occurs during this call, otherwise, errors are ignored
*/
void rs_set_timestamp_callback(rs_device * device, void(*on_event)(rs_device * dev, rs_timestamp_data, void * user), void * user, rs_error ** error);

/**
 * begin streaming on all enabled streams for this device
 * \param[out] error  if non-null, receives any error that occurs during this call, otherwise, errors are ignored
 */
void rs_start_device(rs_device * device, rs_error ** error);

/**
 * end streaming on all streams for this device
 * \param[out] error  if non-null, receives any error that occurs during this call, otherwise, errors are ignored
 */
void rs_stop_device(rs_device * device, rs_error ** error);

/**
 * determine if the device is currently streaming
 * \param[out] error  if non-null, receives any error that occurs during this call, otherwise, errors are ignored
 * \return            true if the device is currently streaming
 */
int rs_is_device_streaming(const rs_device * device, rs_error ** error);

/**
 * retrieve the available range of values of a supported option
 * \param[in] option  the option whose range should be queried
 * \param[out] min    the minimum value which will be accepted for this option
 * \param[out] max    the maximum value which will be accepted for this option
 * \param[out] step   the granularity of options which accept discrete values, or zero if the option accepts continuous values
 * \param[out] error  if non-null, receives any error that occurs during this call, otherwise, errors are ignored
 */
void rs_get_device_option_range(rs_device * device, rs_option option, double * min, double * max, double * step,double * def, rs_error ** error);

/**
 * efficiently retrieve the value of an arbitrary number of options, using minimal hardware IO
 * \param[in] options  the array of options which should be queried
 * \param[in] count    the length of the options and values arrays
 * \param[out] values  the array which will receive the values of the queried options
 * \param[out] error   if non-null, receives any error that occurs during this call, otherwise, errors are ignored
 */
void rs_get_device_options(rs_device * device, const rs_option * options, int count, double * values, rs_error ** error);

/**
 * efficiently set the value of an arbitrary number of options, using minimal hardware IO
 * \param[in] options  the array of options which should be set
 * \param[in] count    the length of the options and values arrays
 * \param[in] values   the array of values to which the options should be set
 * \param[out] error   if non-null, receives any error that occurs during this call, otherwise, errors are ignored
 */
void rs_set_device_options(rs_device * device, const rs_option * options, int count, const double * values, rs_error ** error);

/**
* efficiently reset the value of an arbitrary number of options to default
* \param[in] options  the array of options which should be set to default
* \param[in] count    the length of the options array
* \param[out] error   if non-null, receives any error that occurs during this call, otherwise, errors are ignored
*/
void rs_reset_device_options_to_default(rs_device * device, const rs_option* options, int count, rs_error ** error);

/**
 * retrieve the current value of a single option
 * \param[in] option  the option whose value should be retrieved
 * \param[out] error  if non-null, receives any error that occurs during this call, otherwise, errors are ignored
 * \return            the value of the option
 */
double rs_get_device_option(rs_device * device, rs_option option, rs_error ** error);

/**
 * set the current value of a single option
 * \param[in] option  the option whose value should be set
 * \param[in] value   the value of the option
 * \param[out] error  if non-null, receives any error that occurs during this call, otherwise, errors are ignored
 */
void rs_set_device_option(rs_device * device, rs_option option, double value, rs_error ** error);

/**
 * block until new frames are available
 * \param[out] error  if non-null, receives any error that occurs during this call, otherwise, errors are ignored
 */
void rs_wait_for_frames(rs_device * device, rs_error ** error);

/**
 * check if new frames are available, without blocking
 * \param[out] error  if non-null, receives any error that occurs during this call, otherwise, errors are ignored
 * \return            1 if new frames are available, 0 if no new frames have arrived
 */
int rs_poll_for_frames(rs_device * device, rs_error ** error);

/**
 * determine device capabilities
 * \param[in] capability  the capability to check for support
 * \return                true if device has this capability
 */
int rs_supports(rs_device * device, rs_capabilities capability, rs_error ** error);

/**
 * retrieve the time at which the latest frame on a stream was captured
 * \param[in] stream  the stream whose latest frame we are interested in
 * \param[out] error  if non-null, receives any error that occurs during this call, otherwise, errors are ignored
 * \return            the timestamp of the frame, in milliseconds since the device was started
 */
int rs_get_frame_timestamp(const rs_device * device, rs_stream stream, rs_error ** error);

/**
* retrieve the frame counter
* \param[in] stream  the stream whose latest frame we are interested in
* \param[out] error  if non-null, receives any error that occurs during this call, otherwise, errors are ignored
* \return            the frame number
*/
int rs_get_frame_counter(const rs_device * device, rs_stream stream, rs_error ** error);

/**
 * retrieve the contents of the latest frame on a stream
 * \param[in] stream  the stream whose latest frame we are interested in
 * \param[out] error  if non-null, receives any error that occurs during this call, otherwise, errors are ignored
 * \return            the pointer to the start of the frame data
 */

const void * rs_get_frame_data(const rs_device * device, rs_stream stream, rs_error ** error);
                                     
const char * rs_get_failed_function  (const rs_error * error);
const char * rs_get_failed_args      (const rs_error * error);
const char * rs_get_error_message    (const rs_error * error);
void         rs_free_error           (rs_error * error);
                                     
const char * rs_stream_to_string     (rs_stream stream);
const char * rs_format_to_string     (rs_format format);
const char * rs_preset_to_string     (rs_preset preset);
const char * rs_distortion_to_string (rs_distortion distortion);
const char * rs_option_to_string     (rs_option option);
<<<<<<< HEAD
const char * rs_channel_to_string    (rs_channel channel);
const char * rs_source_to_string     (rs_source source);
=======
const char * rs_capabilities_to_string(rs_capabilities capability);
>>>>>>> bf0cc69c

typedef enum
{
    RS_LOG_SEVERITY_DEBUG = 0, /* Detailed information about ordinary operations */
    RS_LOG_SEVERITY_INFO  = 1, /* Terse information about ordinary operations */
    RS_LOG_SEVERITY_WARN  = 2, /* Indication of possible failure */
    RS_LOG_SEVERITY_ERROR = 3, /* Indication of definite failure */
    RS_LOG_SEVERITY_FATAL = 4, /* Indication of unrecoverable failure */
    RS_LOG_SEVERITY_NONE  = 5, /* No logging will occur */
    RS_LOG_SEVERITY_MAX_ENUM = 0x7FFFFFFF
} rs_log_severity;
void rs_log_to_console(rs_log_severity min_severity, rs_error ** error);
void rs_log_to_file(rs_log_severity min_severity, const char * file_path, rs_error ** error);

#ifdef __cplusplus
}
#endif
#endif<|MERGE_RESOLUTION|>--- conflicted
+++ resolved
@@ -572,12 +572,9 @@
 const char * rs_preset_to_string     (rs_preset preset);
 const char * rs_distortion_to_string (rs_distortion distortion);
 const char * rs_option_to_string     (rs_option option);
-<<<<<<< HEAD
 const char * rs_channel_to_string    (rs_channel channel);
+const char * rs_capabilities_to_string(rs_capabilities capability);
 const char * rs_source_to_string     (rs_source source);
-=======
-const char * rs_capabilities_to_string(rs_capabilities capability);
->>>>>>> bf0cc69c
 
 typedef enum
 {
