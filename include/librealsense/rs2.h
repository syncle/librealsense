--- conflicted
+++ resolved
@@ -221,11 +221,8 @@
     RS2_EXTENSION_TYPE_VIDEO_FRAME,
     RS2_EXTENSION_TYPE_MOTION_FRAME,
     RS2_EXTENSION_TYPE_COMPOSITE_FRAME,
-<<<<<<< HEAD
     RS2_EXTENSION_TYPE_POINTS,
-=======
     RS2_EXTENSION_TYPE_ADVANCED_MODE,
->>>>>>> 72e1dff2
     RS2_EXTENSION_TYPE_COUNT
 } rs2_extension_type;
 
